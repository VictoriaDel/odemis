# -*- coding: utf-8 -*-
"""
Created on 22 Aug 2012

@author: Éric Piel

Copyright © 2012-2013 Éric Piel, Rinze de Laat, Delmic

This file is part of Odemis.

Odemis is free software: you can redistribute it and/or modify it under the
terms of the GNU General Public License as published by the Free Software
Foundation, either version 2 of the License, or (at your option) any later
version.

Odemis is distributed in the hope that it will be useful, but WITHOUT ANY
WARRANTY; without even the implied warranty of MERCHANTABILITY or FITNESS FOR A
PARTICULAR PURPOSE. See the GNU General Public License for more details.

You should have received a copy of the GNU General Public License along with
Odemis. If not, see http://www.gnu.org/licenses/.


### Purpose ###

This module contains classes to control the actions related to the acquisition
of microscope images.

"""

<<<<<<< HEAD
from collections import OrderedDict
from concurrent.futures._base import CancelledError
from odemis import model, dataio
from odemis.gui import acqmng, instrmodel
from odemis.gui.conf import get_acqui_conf
from odemis.gui.cont.settings import SettingsBarController
from odemis.gui.cont.streams import StreamController
from odemis.gui.instrmodel import VIEW_LAYOUT_ONE
from odemis.gui.main_xrc import xrcfr_acq
from odemis.gui.util import img, get_picture_folder, units, call_after
from wx.lib.pubsub import pub
=======
>>>>>>> 5b7a5be4
import copy
import logging
import math
import os
import re
import subprocess
import sys
import threading
import time
from concurrent.futures._base import CancelledError

import wx
from wx.lib.pubsub import pub

from odemis import model, dataio
from odemis.gui import acqmng, instrmodel
from odemis.gui.conf import get_acqui_conf
from odemis.gui.cont import get_main_tab_controller
from odemis.gui.cont.settings import SettingsBarController
from odemis.gui.cont.streams import StreamController
from odemis.gui.instrmodel import VIEW_LAYOUT_ONE
from odemis.gui.main_xrc import xrcfr_acq
from odemis.gui.util import img, get_picture_folder, units, call_after

class AcquisitionController(object):
    """ controller to handle snapshot and high-res image acquisition in a
    "global" context. In particular, it needs to be aware of which viewport
    is currently focused, and block any change of settings during acquisition.
    """

    def __init__(self, micgui, main_frame):
        """
        micgui (GUIMicroscope): the representation of the microscope GUI
        main_frame: (wx.Frame): the frame which contains the 4 viewports
        """
        self._microscope = micgui
        self._main_frame = main_frame
        self._anim_thread = None

        # nice default paths
        # Snapshots: always the "Pictures" user folder
        self._snapshot_folder = get_picture_folder()
        # High-res: last folder selected, and default to same as snapshot
        self._acquisition_folder = self._snapshot_folder

        # Event binding

        # Link snapshot menu to snapshot action
        wx.EVT_MENU(self._main_frame,
            self._main_frame.menu_item_qacquire.GetId(),
            self.start_snapshot_viewport)

        # Link "acquire image" button to image acquisition
        self._main_frame.btn_acquire.Bind(wx.EVT_BUTTON,
                                          self.open_acquisition_dialog)

        # find the names of the active (=connected) screens
        # it's slow, so do it only at init (=expect not to change screen during
        # acquisition)
        self._outputs = self.get_display_outputs()

        pub.subscribe(self.on_stream_changed, 'stream.ctrl')


    def on_stream_changed(self, streams_present, streams_visible):
        """ Handler for pubsub 'stream.changed' messages """
        self._main_frame.btn_acquire.Enable(streams_present and streams_visible)

    def onTakeScreenShot(self):
        """ Takes a screenshot of the screen at give pos & size (rect). """
        logging.debug('Starting screenshot')
        rect = self._main_frame.GetRect()
        # http://aspn.activestate.com/ASPN/Mail/Message/wxpython-users/3575899
        # created by Andrea Gavana

        # adjust widths for Linux (figured out by John Torres
        # http://article.gmane.org/gmane.comp.python.wxpython/67327)
        if sys.platform == 'linux2':
            client_x, client_y = self._main_frame.ClientToScreen((0, 0))
            border_width = client_x - rect.x
            title_bar_height = client_y - rect.y
            rect.width += (border_width * 2)
            rect.height += title_bar_height + border_width

        #Create a DC for the whole screen area
        dcScreen = wx.ScreenDC()

        #Create a Bitmap that will hold the screenshot image later on
        #Note that the Bitmap must have a size big enough to hold the screenshot
        #-1 means using the current default colour depth
        bmp = wx.EmptyBitmap(rect.width, rect.height)

        #Create a memory DC that will be used for actually taking the screenshot
        memDC = wx.MemoryDC()

        #Tell the memory DC to use our Bitmap
        #all drawing action on the memory DC will go to the Bitmap now
        memDC.SelectObject(bmp)

        #Blit (in this case copy) the actual screen on the memory DC
        #and thus the Bitmap
        memDC.Blit( 0, #Copy to this X coordinate
                    0, #Copy to this Y coordinate
                    rect.width, #Copy this width
                    rect.height, #Copy this height
                    dcScreen, #From where do we copy?
                    rect.x, #What's the X offset in the original DC?
                    rect.y  #What's the Y offset in the original DC?
                    )

        #Select the Bitmap out of the memory DC by selecting a new
        #uninitialized Bitmap
        memDC.SelectObject(wx.NullBitmap)

        return bmp.ConvertToImage()

    def open_acquisition_dialog(self, evt):
        parent_size = [v * 0.66 for v in self._main_frame.GetSize()]

        acq_dialog = AcquisitionDialog(self._main_frame, self._microscope)

        # pause all the live acquisitions
        mtc = get_main_tab_controller()
        main_stream_controller = mtc['secom_live'].stream_controller
        paused_streams = main_stream_controller.pauseStreams()

        try:
            acq_dialog.SetSize(parent_size)
            acq_dialog.Center()
            acq_dialog.ShowModal()
        finally:
            main_stream_controller.resumeStreams(paused_streams)
            # Make sure that the acquisition button is enabled again.
            self._main_frame.btn_acquire.Enable()

    def start_snapshot_viewport(self, event):
        """Wrapper to run snapshot_viewport in a separate thread."""
        thread = threading.Thread(target=self.snapshot_viewport)
        thread.start()

    def snapshot_viewport(self):
        """ Save a snapshot of the raw image from the focused view to the
        filesystem.
        The name of the file follows the scheme date-time.tiff (e.g.,
        20120808-154812.tiff) and is located in the user's picture directory.
        """
        # TODO: allow user to chose the file format in preferences
        import odemis.dataio.tiff as exporter
        #import odemis.dataio.hdf5 as exporter

        # filename
        dirname = self._snapshot_folder
        basename = time.strftime("%Y%m%d-%H%M%S", time.localtime())
        extention = exporter.EXTENSIONS[0] # includes the .
        filename = os.path.join(dirname, basename + extention)
        if os.path.exists(filename):
            logging.warning("File '%s' for snapshot already exists, cancelling snapshot",
                            filename)
            return

        # get currently focused view
        view = self._microscope.focussedView.value
        if not view:
            logging.warning("Failed to take snapshot, no view is selected")
            return

        streams = view.getStreams()
        if len(streams) == 0:
            logging.warning("Failed to take snapshot, no stream visible in view %s", view.name.value)
            return

        self.start_snapshot_animation()

        # let's try to get a thumbnail
        if view.thumbnail.value is None:
            thumbnail = None
        else:
            # need to convert from wx.Image to ndimage
            thumbnail = img.wxImage2NDImage(view.thumbnail.value, keep_alpha=False)
            # add some basic info to the image
            mpp = view.mpp.value
            metadata = {model.MD_POS: view.view_pos.value,
                        model.MD_PIXEL_SIZE: (mpp, mpp),
                        model.MD_DESCRIPTION: "Composited image preview"}
            thumbnail = model.DataArray(thumbnail, metadata=metadata)

        # for each stream seen in the viewport
        raw_images = []
        for s in streams:
            data = s.raw # list of raw images for this stream (with metadata)
            if len(data) == 0:
                logging.warning("Failed to get the last raw image of stream %s, will acquire a new one", s.name.value)
                # FIXME: ask the stream to get activated and return an image
                # it's the only one which know precisely how to configure detector and emitters
                data = [s._dataflow.get()]
            # add the stream name to the image
            for d in data:
                d.metadata[model.MD_DESCRIPTION] = s.name.value
            raw_images.extend(data)

        # record everything to a file
        exporter.export(filename, raw_images, thumbnail)
        logging.info("Snapshot saved as file '%s'.", filename)

    def start_snapshot_animation(self):
        """
        Starts an animation to indicate that a snapshot is taken
        Note: there is no way to stop it
        """
        # if there is already a thread: let it know to restart
        if self._anim_thread and self._anim_thread.is_alive():
            return

        # otherwise start a new animation thread
        self._anim_thread = threading.Thread(target=self.snapshot_animation, name="snapshot animation")
        self._anim_thread.start()

    def snapshot_animation(self, duration=0.6):
        """
        Change the brightness of all the screens to very high, and slowly decrease it back to original value (1.0)
        duration (0<float): duration in second of the animation
        """
        assert (0 < duration)
        brightness_orig = 1.0 # TODO: read the previous brightness

        # start with very bright and slowly decrease to 1.0
        try:
            brightness_max = 10.0
            start = time.time()
            end = start + duration
            self.set_output_brightness(self._outputs, brightness_max)
            time.sleep(0.1) # first is a bit longer
            now = time.time()
            while now <= end:
                # it should decrease quickly at the beginning and slowly at the end => 1/x (x 1/max->1)
                pos = (now - start) / duration
                brightness = 1/(1/brightness_max + (1 - 1/brightness_max) * pos)
                self.set_output_brightness(self._outputs, brightness)
                time.sleep(0.05) # ensure not to use too much CPU
                now = time.time()
        except subprocess.CalledProcessError:
            logging.info("Failed to run snapshot animation.")
        finally:
            # make sure we put it back
            time.sleep(0.05)
            try:
                self.set_output_brightness(self._outputs, brightness_orig)
            except subprocess.CalledProcessError:
                pass

    @staticmethod
    def get_display_outputs():
        """
        returns (set of strings): names of outputs used
        """
        xrandr_out = subprocess.check_output("xrandr")
        # only pick the "connected" outputs
        ret = re.findall("^(\\w+) connected ", xrandr_out, re.MULTILINE)
        return ret

    @staticmethod
    def set_output_brightness(outputs, brightness):
        """
        Set the brightness of all the display outputs given

        outputs (set of string): names of graphical output (screen) as xrandr
            uses them
        brightness (0<=float): brightness
        raises:
            exception in case change of brightness failed
        """
        assert (0 <= brightness)
        logging.debug("setting brightness to %f", brightness)
        if not len(outputs):
            return
        # to simplify, we don't use the XRANDR API, but just call xrandr command
        # we need to build a whole line with all the outputs, like:
        # xrandr --output VGA1 --brigthness 2 --output LVDS1 --brigthness 2
        args = ["xrandr"]
        for o in outputs:
            args += ["--output", o, "--brightness", "%f" % brightness]

        logging.debug("Calling: %s", " ".join(args))
        subprocess.check_call(args)


<<<<<<< HEAD
def preset_hq(entries):
    """
    Preset for highest quality image
    entries (list of SettingEntries): each value as originally set
    returns (dict SettingEntries -> value): new value for each SettingEntry that should be modified
    """
    ret = {}
    for entry in entries:
        if not entry.va or entry.va.readonly:
            # not a real setting, just info
            logging.debug("Skipping the value %s", entry.name)
            continue
        
        
        value = entry.va.value
        if entry.name == "resolution":
            # if resolution => get the best one
            try:
                value = entry.va.range[1] # max
            except (AttributeError, model.NotApplicableError):
                pass
        elif entry.name in ("exposureTime", "dwellTime"):
            # if exposureTime/dwellTime => x10
            value = entry.va.value * 10
            
            # make sure it still fits
            if isinstance(entry.va.range, tuple):
                value = sorted(entry.va.range + (value,))[1] # clip
                
        elif entry.name == "binning":
            # if binning => smallest
            try:
                value = entry.va.range[0] # min
            except (AttributeError, model.NotApplicableError):
                try:
                    value = min(entry.va.choices)
                except (AttributeError, model.NotApplicableError):
                    pass
            # TODO: multiply exposuretime by the original binning
        elif entry.name == "readoutRate":
            # if readoutrate => smallest
            try:
                value = entry.va.range[0] # min
            except (AttributeError, model.NotApplicableError):
                try:
                    value = min(entry.va.choices)
                except (AttributeError, model.NotApplicableError):
                    pass
        # rest => as is
        
        logging.debug("Adapting value %s from %s to %s", entry.name, entry.va.value, value)
        ret[entry] = value
        
    return ret

def preset_asis(entries):
    """
    Preset which don't change anything (exactly as live)
    entries (list of SettingEntries): each value as originally set
    returns (dict SettingEntries -> value): new value for each SettingEntry that should be modified
    """
    ret = {}
    for entry in entries:
        if not entry.va or entry.va.readonly:
            # not a real setting, just info
            logging.debug("Skipping the value %s", entry.name)
            continue
        
        # everything as-is
        logging.debug("Copying value %s = %s", entry.name, entry.va.value)
        ret[entry] = entry.va.value
    
    return ret

def preset_no_change(entries):
    """
    Special preset which matches everything and doesn't change anything 
    """
    return {}

# Name -> callable (list of SettingEntries -> dict (SettingEntries -> value)) 
presets = OrderedDict(((u"High quality", preset_hq),
                      (u"Fast", preset_asis),
                      (u"Custom", preset_no_change)))

=======
>>>>>>> 5b7a5be4
class AcquisitionDialog(xrcfr_acq):
    """ Wrapper class responsible for additional initialization of the
    Acquisition Dialog created in XRCed
    """

    def __init__(self, parent, main_interface_model):
        xrcfr_acq.__init__(self, parent)

        self.conf = get_acqui_conf()
        
        for n in presets:
            self.cmb_presets.Append(n)
        # TODO: record and reuse the preset used?
        self.cmb_presets.Select(0)
        
        self.set_default_filename_and_path()

        self.acq_future = None # a ProgressiveFuture if the acquisition is going on

        # Store current values and pause updates on the current settings controller
        mtc = get_main_tab_controller()
        main_settings_controller = mtc['secom_live'].settings_controller
        main_settings_controller.store()
        # TODO: also pause the MicroscopeViews
        main_settings_controller.pause()

        # Create a new settings controller for the acquisition dialog
        self.settings_controller = SettingsBarController(main_interface_model, self, True)
        
        # Compute the preset values for each preset
        self._preset_values = {} # dict string ->  dict (SettingEntries -> value)
        orig_entries = self.settings_controller.entries
        self._orig_settings = preset_asis(orig_entries) # used to detect changes
        for n, preset in presets.items():
            self._preset_values[n] = preset(orig_entries)
        # Presets which have been confirmed on the hardware
        self._presets_confirmed = set() # (string)

        # duplicate the interface, but with only one view
        self.interface_model = self.duplicate_interface_model(main_interface_model)
        orig_view = main_interface_model.focussedView.value
        view = self.interface_model.focussedView.value

        self.stream_controller = StreamController(self.interface_model, self.pnl_stream)
        # The streams currently displayed are the one
        self.add_all_streams(orig_view.getStreams())
        # TODO: disable acquire button when no streams are visible
        # cf pub.subscribe (on_stream_changed)
        # TODO: need to create a disabled version of the button

        # make sure the view displays the same thing as the one we are duplicating
        view.view_pos.value = orig_view.view_pos.value
        view.mpp.value = orig_view.mpp.value
        view.merge_ratio.value = orig_view.merge_ratio.value

        # attach the view to the viewport
        self.pnl_view_acq.setView(view, self.interface_model)

        self.Bind(wx.EVT_CHAR_HOOK, self.on_key)

        self.btn_cancel.Bind(wx.EVT_BUTTON, self.on_close)
        self.btn_change_file.Bind(wx.EVT_BUTTON, self.on_change_file)
        self.btn_acquire.Bind(wx.EVT_BUTTON, self.on_acquire)
        self.cmb_presets.Bind(wx.EVT_COMBOBOX, self.on_preset)
        self.Bind(wx.EVT_CLOSE, self.on_close)

        self.on_preset(None) # will force setting the current preset 
        
        pub.subscribe(self.on_setting_change, 'setting.changed')


    def duplicate_interface_model(self, orig):
        """
        Duplicate a GUIMicroscope and adapt it for the acquisition window
        The streams will be shared, but not the views
        orig (GUIMicroscope)
        return (GUIMicroscope)
        """
        new = copy.copy(orig) # shallow copy

        # create view (which cannot move or focus)
        view = instrmodel.MicroscopeView(orig.focussedView.value.name.value)

        # differentiate it (only one view)
        new.views = {"all": view}
        new.focussedView = model.VigilantAttribute(view)
        new.viewLayout = model.IntEnumerated(VIEW_LAYOUT_ONE,
                                              choices=set([VIEW_LAYOUT_ONE]))

        return new

    def add_all_streams(self, visible_streams):
        """
        Add all the streams present in the interface model to the stream panel.
        visible_streams (list of streams): the streams that should be visible
        """
        # the order the streams are added should not matter on the display, so
        # it's ok to not duplicate the streamTree literally
        view = self.interface_model.focussedView.value

        # go through all the streams available in the interface model
        for s in self.interface_model.streams:
            # add to the stream bar
            sp = self.stream_controller.addStreamForAcquisition(s)
            if s in visible_streams:
                view.addStream(s)
                sp.show_stream()
            else:
                sp.hide_stream()

<<<<<<< HEAD
    def find_current_preset(self):
        """
        find the name of the preset identical to the current settings (not 
          including "Custom")
        returns (string): name of the preset
        raises KeyError: if no preset can be found
        """
        # check each preset
        for n, settings in self._preset_values.items():
            # compare each value between the current and proposed 
            different = False
            for entry, value in settings.items():
                if entry.va.value != value:
                    different = True
                    break
            if not different:
                return n
        
        raise KeyError()
    
    def update_setting_display(self):
=======
    def on_setting_change(self, setting_ctrl):
>>>>>>> 5b7a5be4
        # if gauge was left over from an error => now hide it
        if self.gauge_acq.IsShown():
            self.gauge_acq.Hide()
            self.Layout()

        self.estimate_acquisition_time()
<<<<<<< HEAD
        
        # update highlight
        for se, value in self._orig_settings.items():
            se.highlight(se.va.value != value)
        
    def on_setting_change(self, setting_ctrl):
        self.update_setting_display()
        
        # check presets and fall-back to custom
        try:
            preset_name = self.find_current_preset()
            logging.debug("Detected preset %s", preset_name)
        except KeyError:
            # should not happen with the current preset_no_change
            logging.exception("Couldn't match any preset")
            preset_name = u"Custom"
            
        self.cmb_presets.SetValue(preset_name)
=======
        # TODO check presets and fall-back to custom

>>>>>>> 5b7a5be4

    def estimate_acquisition_time(self):
        seconds = 0

        str_panels = self.stream_controller.get_stream_panels()
        if str_panels:
            for str_pan in str_panels:
                seconds += str_pan.stream.estimateAcquisitionTime()

            self.gauge_acq.Range = 100 * seconds
            seconds = math.ceil(seconds) # round a bit pessimistically
            txt = "The estimated acquisition time is %s." % units.readable_time(seconds)
        else:
            txt = "No streams present."

        self.lbl_acqestimate.SetLabel(txt)

    def set_default_filename_and_path(self):
        self.txt_filename.SetValue(u"%s%s" % (time.strftime("%Y%m%d-%H%M%S"),
                                              self.conf.last_extension))
        self.txt_destination.SetValue(self.conf.last_path)

    def on_preset(self, evt):
        preset_name = self.cmb_presets.GetValue()
        try:
            new_preset = self._preset_values[preset_name]
        except KeyError:
            logging.debug("Not changing settings for preset %s", preset_name)
            return
        
        logging.debug("Changing setting to preset %s", preset_name)

        # TODO: presets should also be able to change the special stream settings
        # (eg: accumulation/interpolation) when we have them 
               
        # apply the recorded values
        for se, value in new_preset.items():
            # TODO: it might be more tricky that this because some values might
            # affect others like resolution/binning => change them in a specific 
            # order.
            se.va.value = value
            
        # The hardware might not exactly apply the setting as computed in the
        # preset. We need the _exact_ same value to find back which preset is
        # currently selected. So update the values the first time. 
        if not preset_name in self._presets_confirmed:
            for se in new_preset.keys():
                new_preset[se] = se.va.value
            self._presets_confirmed.add(preset_name)
        
        self.update_setting_display()
    
    def on_key(self, evt):
        """ Dialog key press handler. """
        if evt.GetKeyCode() == wx.WXK_ESCAPE:
            self.Close()
        else:
            evt.Skip()

    @staticmethod
    def _convert_formats_to_wildcards(formats2ext):
        """
        Convert formats into wildcards string compatible with wx.FileDialog()
        formats2ext (dict string -> list of strings): name of each format -> list of extensions
        returns (tuple (string, list of strings)): wildcards, name of the format in the same order as in the wildcards
        """
        wildcards = []
        formats = []
        for fmt, extensions in formats2ext.items():
            ext_wildcards = ";".join(["*" + e for e in extensions])
            wildcard = "%s files (%s)|%s" % (fmt, ext_wildcards, ext_wildcards)
            formats.append(fmt)
            wildcards.append(wildcard)

        # the whole importance is that they are in the same order
        return "|".join(wildcards), formats

    def on_change_file(self, evt):

        # Note: When setting 'defaultFile' when creating the file dialog, the
        #   first filter will automatically be added to the name. Since it
        #   cannot be changed by selecting a different file type, this is big
        #   nono. Also, extensions with multiple periods ('.') are not correctly
        #   handled. The solution is to use the SetFilename method instead.
        formats2extensions = dataio.get_available_formats()
        wildcards, formats = self._convert_formats_to_wildcards(formats2extensions)
        dialog = wx.FileDialog(self,
                            message="Choose a filename and destination",
                            defaultDir=self.conf.last_path,
                            defaultFile="",
                            style=wx.FD_SAVE|wx.FD_OVERWRITE_PROMPT,
                            wildcard=wildcards)

        # Get and select the last extension used.
        prev_fmt = self.conf.last_format
        try:
            idx = formats.index(self.conf.last_format)
        except ValueError:
            idx = 0
        dialog.SetFilterIndex(idx)

        # Strip the extension, so that if the user changes the file format,
        # it will not have 2 extensions in a row.
        fn = self.txt_filename.GetValue()
        if fn.endswith(self.conf.last_extension):
            fn = fn[:-len(self.conf.last_extension)]
        dialog.SetFilename(fn)

        # Show the dialog and check whether is was accepted or cancelled
        if dialog.ShowModal() != wx.ID_OK:
            return

        # New location and name have been selected...
        # Store the path
        dest_dir = dialog.GetDirectory()
        self.txt_destination.SetValue(dest_dir)
        self.conf.last_path = dest_dir

        # Store the format
        fmt = formats[dialog.GetFilterIndex()]
        self.conf.last_format = fmt

        # Check the filename has a good extension, or add the default one
        fn = dialog.GetFilename()
        ext = None
        for e in formats2extensions[fmt]:
            if fn.endswith(e) and len(e) > len(ext or ""):
                ext = e

        if ext is None:
            if fmt == prev_fmt and self.conf.last_extension in formats2extensions[fmt]:
                # if the format is the same (and extension is compatible): keep
                # the extension. This avoid changing the extension if it's not
                # the default one.
                ext = self.conf.last_extension
            else:
                ext = formats2extensions[fmt][0] # default extension
            fn += ext

        self.conf.last_extension = ext

        # save the filename
        self.txt_filename.SetValue(unicode(fn))

        self.conf.write()

    def on_close(self, evt):
        """ Close event handler that executes various cleanup actions
        """
        if self.acq_future:
            # TODO: ask for confirmation before cancelling?
            # what to do if the acquisition is done while asking for confirmation?
            logging.info("Cancelling acquisition due to closing the acquisition window")
            self.acq_future.cancel()

        # stop listening to events
        pub.unsubscribe(self.on_setting_change, 'setting.changed')

        # Restore current values
        mtc = get_main_tab_controller()
        main_settings_controller = mtc['secom_live'].settings_controller
        main_settings_controller.resume()
        main_settings_controller.restore()

        self.Destroy()

    def on_acquire(self, evt):
        """
        Start the acquisition (really)
        """
        st = self.interface_model.focussedView.value.streams
        # It should never be possible to reach here with an empty streamTree

        # start acquisition + connect events to callback
        self.acq_future = acqmng.startAcquisition(st)
        self.acq_future.add_update_callback(self.on_acquisition_upd)
        self.acq_future.add_done_callback(self.on_acquisition_done)

        self.btn_acquire.Disable()
        self.btn_cancel.Bind(wx.EVT_BUTTON, self.on_cancel)

        # the range of the progress bar was already set in estimate_acquisition_time()
        self.gauge_acq.Value = 0
        self.gauge_acq.Show()
        self.Layout() # to put the gauge at the right place

    def on_cancel(self, evt):
        """
        Called during acquisition when pressing the cancel button
        """
        if not self.acq_future:
            logging.warning("Tried to cancel acquisition while it was not started")
            return

        self.acq_future.cancel()
        # all the rest will be handled by on_acquisition_done()

    @call_after
    def on_acquisition_done(self, future):
        """
        Callback called when the acquisition is finished (either successfully or cancelled)
        """
        # bind button back to direct closure
        self.btn_cancel.Bind(wx.EVT_BUTTON, self.on_close)

        try:
            data, thumb = future.result(1) # timeout is just for safety
            # make sure the progress bar is at 100%
            self.gauge_acq.Value = self.gauge_acq.Range
        except CancelledError:
            # put back to original state:
            # re-enable the acquire button
            self.btn_acquire.Enable()

            # hide progress bar (+ put pack estimated time)
            self.estimate_acquisition_time()
            self.gauge_acq.Hide()
            self.Layout()
            return
        except Exception:
            # We cannot do much: just warn the user and pretend it was cancelled
            logging.exception("Acquisition failed")
            self.btn_acquire.Enable()
            self.lbl_acqestimate.SetLabel("Acquisition failed.")
            # leave the gauge, to give a hint on what went wrong.
            return

        # save result to file
        try:
            filename = os.path.join(self.txt_destination.Value,
                                    self.txt_filename.Value)
            exporter = dataio.get_exporter(self.conf.last_format)
            exporter.export(filename, data, thumb)
            logging.info("Acquisition saved as file '%s'.", filename)
        except Exception:
            logging.exception("Saving acquisition failed")
            self.btn_acquire.Enable()
            self.lbl_acqestimate.SetLabel("Saving acquisition file failed.")
            return

        self.lbl_acqestimate.SetLabel("Acquisition completed.")

        # change the "cancel" button to "close"
        self.btn_cancel.SetLabel("Close")

    @call_after
    def on_acquisition_upd(self, future, past, left):
        """
        Callback called during the acquisition to update on its progress
        past (float): number of s already past
        left (float): estimated number of s left
        """
        if future.done():
            # progress bar and text is handled by on_acquisition_done
            return

        # progress bar: past / past+left
        logging.debug("updating the progress bar to %f/%f", past, past + left)
        self.gauge_acq.Range = 100 * (past + left)
        self.gauge_acq.Value = 100 * past

        left = math.ceil(left) # pessimistic
        if left > 2:
            self.lbl_acqestimate.SetLabel("%s left." % units.readable_time(left))
        else:
            # don't be too precise
            self.lbl_acqestimate.SetLabel("a few seconds left.")<|MERGE_RESOLUTION|>--- conflicted
+++ resolved
@@ -28,20 +28,18 @@
 
 """
 
-<<<<<<< HEAD
 from collections import OrderedDict
 from concurrent.futures._base import CancelledError
 from odemis import model, dataio
 from odemis.gui import acqmng, instrmodel
 from odemis.gui.conf import get_acqui_conf
+from odemis.gui.cont import get_main_tab_controller
 from odemis.gui.cont.settings import SettingsBarController
 from odemis.gui.cont.streams import StreamController
 from odemis.gui.instrmodel import VIEW_LAYOUT_ONE
 from odemis.gui.main_xrc import xrcfr_acq
 from odemis.gui.util import img, get_picture_folder, units, call_after
 from wx.lib.pubsub import pub
-=======
->>>>>>> 5b7a5be4
 import copy
 import logging
 import math
@@ -51,20 +49,8 @@
 import sys
 import threading
 import time
-from concurrent.futures._base import CancelledError
-
 import wx
-from wx.lib.pubsub import pub
-
-from odemis import model, dataio
-from odemis.gui import acqmng, instrmodel
-from odemis.gui.conf import get_acqui_conf
-from odemis.gui.cont import get_main_tab_controller
-from odemis.gui.cont.settings import SettingsBarController
-from odemis.gui.cont.streams import StreamController
-from odemis.gui.instrmodel import VIEW_LAYOUT_ONE
-from odemis.gui.main_xrc import xrcfr_acq
-from odemis.gui.util import img, get_picture_folder, units, call_after
+
 
 class AcquisitionController(object):
     """ controller to handle snapshot and high-res image acquisition in a
@@ -328,7 +314,6 @@
         subprocess.check_call(args)
 
 
-<<<<<<< HEAD
 def preset_hq(entries):
     """
     Preset for highest quality image
@@ -414,8 +399,6 @@
                       (u"Fast", preset_asis),
                       (u"Custom", preset_no_change)))
 
-=======
->>>>>>> 5b7a5be4
 class AcquisitionDialog(xrcfr_acq):
     """ Wrapper class responsible for additional initialization of the
     Acquisition Dialog created in XRCed
@@ -526,7 +509,6 @@
             else:
                 sp.hide_stream()
 
-<<<<<<< HEAD
     def find_current_preset(self):
         """
         find the name of the preset identical to the current settings (not 
@@ -548,16 +530,12 @@
         raise KeyError()
     
     def update_setting_display(self):
-=======
-    def on_setting_change(self, setting_ctrl):
->>>>>>> 5b7a5be4
         # if gauge was left over from an error => now hide it
         if self.gauge_acq.IsShown():
             self.gauge_acq.Hide()
             self.Layout()
 
         self.estimate_acquisition_time()
-<<<<<<< HEAD
         
         # update highlight
         for se, value in self._orig_settings.items():
@@ -576,10 +554,6 @@
             preset_name = u"Custom"
             
         self.cmb_presets.SetValue(preset_name)
-=======
-        # TODO check presets and fall-back to custom
-
->>>>>>> 5b7a5be4
 
     def estimate_acquisition_time(self):
         seconds = 0
