# -*- coding: utf-8 -*-
"""
@author: Rinze de Laat

Copyright © 2012-2013 Rinze de Laat, Éric Piel, Delmic

This file is part of Odemis.

Odemis is free software: you can redistribute it and/or modify it under the
terms of the GNU General Public License version 2 as published by the Free
Software Foundation.

Odemis is distributed in the hope that it will be useful, but WITHOUT ANY
WARRANTY; without even the implied warranty of MERCHANTABILITY or FITNESS FOR A
PARTICULAR PURPOSE. See the GNU General Public License for more details.

You should have received a copy of the GNU General Public License along with
Odemis. If not, see http://www.gnu.org/licenses/.

"""
from __future__ import division
from abc import ABCMeta
import logging
import math
import numpy
from odemis import model
from odemis.acq import align, stream
from odemis.gui.conf import get_calib_conf
from odemis.gui.model import STATE_ON, CHAMBER_PUMPING, CHAMBER_VENTING, \
    CHAMBER_VACUUM, CHAMBER_VENTED, CHAMBER_UNKNOWN, STATE_OFF
from odemis.gui.util import call_in_wx_main, ignore_dead
from odemis.gui.util.widgets import VigilantAttributeConnector
from odemis.model import getVAs, VigilantAttributeBase
import wx
import odemis.gui.img.data as imgdata
import odemis.gui.win.delphi as windelphi
import odemis.util.units as units
from odemis.gui.win.delphi import CalibrationProgressDialog
import time
from concurrent.futures._base import CancelledError, CANCELLED, FINISHED, \
    RUNNING
from odemis.acq._futures import executeTask
import threading
from odemis.gui.util.widgets import ProgessiveFutureConnector
<<<<<<< HEAD
=======
from odemis.acq import _futures
>>>>>>> d2268c76

# Sample holder types in the Delphi, as defined by Phenom World
PHENOM_SH_TYPE_STANDARD = 1  # standard sample holder
# FIXME: need to find out the real type number
PHENOM_SH_TYPE_OPTICAL = 1023  # sample holder for the Delphi, containing a lens

DELPHI_OVERVIEW_POS = {"x": 0, "y": 0}  # good position of the stage for overview
DELPHI_LOADING_TIMES = (80, 75, 0)  # Initial time estimation (80), time remaining after
                                    # moving to overview (75), time for the rest
                                    # of the steps while moving to SEM (0)



class MicroscopeStateController(object):
    """
    This controller controls the main microscope buttons (ON/OFF,
    Pause, vacuum...) and updates the model. To query/change the status of a
    specific component, use the main data model directly.
    """
    __metaclass__ = ABCMeta
    btn_to_va = {}

    def __init__(self, tab_data, main_frame, btn_prefix):
        """ Binds the 'hardware' buttons to their appropriate
        Vigilant Attributes in the model.MainGUIData

        tab_data (MicroscopyGUIData): the data model of the tab
        main_frame: (wx.Frame): the main frame of the GUI
        btn_prefix (string): common prefix of the names of the buttons
        """
        self._tab_data = tab_data
        self._main_frame = main_frame

        # Look for which buttons actually exist, and which VAs exist. Bind the fitting ones
        self._btn_controllers = {}

        for btn_name, (va_name, control_class) in self.btn_to_va.items():
            btn = getattr(main_frame, btn_prefix + btn_name, None)
            if not btn:
                continue

            # First try on the tab model, then on the main model
            va = getattr(tab_data, va_name, None)
            if not va:
                va = getattr(tab_data.main, va_name, None)
                if not va:
                    btn.Hide()
                    continue

            logging.debug("Connecting button %s to %s", btn_name, va_name)
            btn_cont = control_class(btn, va, tab_data.main)
            self._btn_controllers[btn_name] = btn_cont

        if not self._btn_controllers:
            logging.warning("No microscope button found in tab %s", btn_prefix)


class HardwareButtonController(object):
    """
    Default button controller that on handles ON and OFF states
    """

    def __init__(self, btn_ctrl, va, _):
        self.btn = btn_ctrl
        self.vac = VigilantAttributeConnector(va, btn_ctrl, self._va_to_btn, self._btn_to_va,
                                              events=wx.EVT_BUTTON)

    def _va_to_btn(self, state):
        """ Change the button toggle state according to the given hardware state """
        self.btn.SetToggle(state != STATE_OFF)

    def _btn_to_va(self):
        """ Return the hardware state associated with the current button toggle state """
        return STATE_ON if self.btn.GetToggle() else STATE_OFF


class ChamberButtonController(HardwareButtonController):
    """ Controller that allows for the more complex state updates required by the chamber button """

    def __init__(self, btn_ctrl, va, main_data):
        """

        :param btn_ctrl: (ImageTextToggleButton) Button that controls and displays the chamber state
        :param va: (VigillantAttribute) The chamber state
        :param main_data: (MainGUIData) GUI microscope model

        """

        super(ChamberButtonController, self).__init__(btn_ctrl, va, main_data)
        self.main_data = main_data

        # If there is pressure information, assume it is a complete SEM chamber,
        # otherwise assume it uses a sample loader like the Phenom or Delphi.
        if 'pressure' in getVAs(main_data.chamber):
            main_data.chamber.pressure.subscribe(self._on_pressure_change, init=True)

            self._btn_faces = {
                'normal': {
                    'normal': imgdata.btn_press.Bitmap,
                    'hover': imgdata.btn_press_h.Bitmap,
                    'active': imgdata.btn_press_a.Bitmap,
                },
                'working': {
                    'normal': imgdata.btn_press_orange.Bitmap,
                    'hover': imgdata.btn_press_orange_h.Bitmap,
                    'active': imgdata.btn_press_orange_a.Bitmap,
                },
                'vacuum': {
                    'normal': imgdata.btn_press_green.Bitmap,
                    'hover': imgdata.btn_press_green_h.Bitmap,
                    'active': imgdata.btn_press_green_a.Bitmap,
                }
            }

            self._tooltips = {
                CHAMBER_PUMPING: "Pumping...",
                CHAMBER_VENTING: "Venting...",
                CHAMBER_VENTED: "Pump the chamber",
                CHAMBER_VACUUM: "Vent the chamber",
            }
        else:
            self.btn.SetLabel("LOAD      ")  # Extra spaces are needed for alignment
            self._btn_faces = {
                'normal': {
                    'normal': imgdata.btn_eject.Bitmap,
                    'hover': imgdata.btn_eject_h.Bitmap,
                    'active': imgdata.btn_eject_a.Bitmap,
                },
                'working': {
                    'normal': imgdata.btn_eject_orange.Bitmap,
                    'hover': imgdata.btn_eject_orange_h.Bitmap,
                    'active': imgdata.btn_eject_orange_a.Bitmap,
                },
                'vacuum': {
                    'normal': imgdata.btn_eject_green.Bitmap,
                    'hover': imgdata.btn_eject_green_h.Bitmap,
                    'active': imgdata.btn_eject_green_a.Bitmap,
                }
            }
            self._tooltips = {
                CHAMBER_PUMPING: "Loading...",
                CHAMBER_VENTING: "Ejecting...",
                CHAMBER_VENTED: "Load the sample",
                CHAMBER_VACUUM: "Eject the sample",
            }

    def _va_to_btn(self, state):
        """ Change the button toggle state according to the given hardware state
        """
        # When the chamber is pumping or venting, it's considered to be working
        if state in {CHAMBER_PUMPING, CHAMBER_VENTING}:
            self.btn.SetBitmapLabel(self._btn_faces['working']['normal'])
            self.btn.SetBitmaps(
                bmp_h=self._btn_faces['working']['hover'],
                bmp_sel=self._btn_faces['working']['active']
            )
        elif state == CHAMBER_VACUUM:
            self.btn.SetBitmapLabel(self._btn_faces['vacuum']['normal'])
            self.btn.SetBitmaps(
                bmp_h=self._btn_faces['vacuum']['hover'],
                bmp_sel=self._btn_faces['vacuum']['active']
            )

            self.btn.SetLabel("UNLOAD  ")  # Extra spaces are needed for alignment
            # In case the GUI is launched with the chamber pump turned on already, we need to
            # toggle the button by code.
            self.btn.SetToggle(True)
        elif state in {CHAMBER_VENTED, CHAMBER_UNKNOWN}:
            self.btn.SetBitmapLabel(self._btn_faces['normal']['normal'])
            self.btn.SetBitmaps(
                bmp_h=self._btn_faces['normal']['hover'],
                bmp_sel=self._btn_faces['normal']['active']
            )
            self.btn.SetToggle(False)
            self.btn.SetLabel("LOAD      ")  # Extra spaces are needed for alignment
        else:
            logging.error("Unknown chamber state %d", state)

        # Set the tooltip
        if state in self._tooltips:
            self.btn.SetToolTipString(self._tooltips[state])

        self.btn.Refresh()

    def _btn_to_va(self):
        """ Return the hardware state associated with the current button toggle state

        When the button is pressed down (i.e. toggled), the chamber is expected to be pumping to
        create a vacuum. When the button is up (i.e. un-toggled), the chamber is expected to be
        venting.

        """

        logging.debug("Requesting change of chamber pressure")

        if self.btn.GetToggle():
            return CHAMBER_PUMPING
        else:
            return CHAMBER_VENTING

    @call_in_wx_main
    def _on_pressure_change(self, pressure_val):
        """ Set a formatted pressure value as the label of the button """

        str_value = units.readable_str(pressure_val, sig=2,
                                       unit=self.main_data.chamber.pressure.unit)
        if self.btn.Label != str_value:
            self.btn.Label = str_value
            self.btn.Refresh()


class SecomStateController(MicroscopeStateController):
    """
    This controller controls the main microscope buttons (ON/OFF,
    Pause, vacuum...) and updates the model.
    """
    # GUI toggle button (suffix) name -> VA name
    btn_to_va = {
        "sem": ("emState", HardwareButtonController),
        "opt": ("opticalState", HardwareButtonController),
        "press": ("chamberState", ChamberButtonController)
    }
    # The classes of streams that are affected by the chamber
    # only SEM, as optical might be used even vented
    cls_streams_involved = stream.EMStream

    def __init__(self, tab_data, main_frame, btn_prefix, st_ctrl):
        super(SecomStateController, self).__init__(tab_data, main_frame, btn_prefix)

        self._main_data = tab_data.main
        self._stream_controller = st_ctrl

        # Just to be able to disable the buttons when the chamber is vented
        self._sem_btn = getattr(main_frame, btn_prefix + "sem")
        self._opt_btn = getattr(main_frame, btn_prefix + "opt")
        self._acq_btn = getattr(main_frame, btn_prefix + "opt")

        # Optical state is almost entirely handled by the streams, but for the
        # light power we still handle it globally
        if hasattr(tab_data, "opticalState"):
            tab_data.opticalState.subscribe(self._onOpticalState)

        # Manage the chamber
        if self._main_data.chamber:
            pressures = self._main_data.chamber.axes["pressure"].choices
            self._vacuum_pressure = min(pressures.keys())
            self._vented_pressure = max(pressures.keys())

            # if there is an overview camera, _and_ it has to be reached via a
            # special "pressure" state => note it down
            if self._main_data.overview_ccd:
                for p, pn in pressures.items():
                    if pn == "overview":
                        self._overview_pressure = p
                        break
                else:
                    self._overview_pressure = None

            self._main_data.chamberState.subscribe(self.on_chamber_state)
            ch_pos = self._main_data.chamber.position
            ch_pos.subscribe(self.on_chamber_pressure, init=True)

            # at init, if chamber is in overview position, start by pumping
            # (which will indirectly first acquire an image)
            if ch_pos.value["pressure"] == self._overview_pressure:
                self._main_data.chamberState.value = CHAMBER_PUMPING

    # TODO: move to acq.stream (because there is nothing we can do better here)
    def _onOpticalState(self, state):
        """ Event handler for when the state of the optical microscope changes
        """
        # In general, the streams are in charge of turning on/off the emitters
        # However, as a "trick", for the light with .emissions they leave the
        # power as-is so that the power is the same between all streams.
        # So we need to turn it on the first time.
        if state == STATE_ON:
            light = self._main_data.light
            # if power is above 0 already, it's probably the user who wants
            # to force to a specific value, respect that.
            if light is None or light.power.value != 0:
                return

            # pick a nice value (= slightly more than 0), if not already on
            try:
                # if continuous: 10 %
                light.power.value = light.power.range[1] * 0.1
            except (AttributeError, model.NotApplicableError):
                try:
                    # if enumerated: the second lowest
                    light.power.value = sorted(light.power.choices)[1]
                except (AttributeError, model.NotApplicableError):
                    logging.error("Unknown light power range, setting to 1 W")
                    light.power.value = 1

    def _set_ebeam_power(self, on):
        """ Set the ebeam power (if there is an ebeam that can be controlled)
        on (boolean): if True, we set the power on, other will turn it off
        """
        if self._main_data.ebeam is None:
            return

        power = self._main_data.ebeam.power
        if not isinstance(power, model.VigilantAttributeBase):
            # We cannot change the power => nothing else to try
            logging.debug("Ebeam doesn't support setting power")
            return

        if on:
            try:
                power.value = power.range[1]  # max!
            except (AttributeError, model.NotApplicableError):
                try:
                    # if enumerated: the second lowest
                    power.value = sorted(power.choices)[1]
                except (AttributeError, model.NotApplicableError):
                    logging.error("Unknown ebeam power range, setting to 1")
                    power.value = 1
        else:
            power.value = 0

    def _reset_streams(self):
        """
        Empty the data of the streams which might have no more meaning after
          loading a new sample.
        """
        for s in self._tab_data.streams.value:
            if not isinstance(s, self.cls_streams_involved):
                continue
            # Don't reset if the user is still/already playing it (eg: optical stream)
            if s.should_update.value:
                continue
            # TODO: better way to reset streams? => create new ones and copy just what we care about?
            if s.raw:
                s.raw = []
                s.image.value = None
                s.histogram._value = numpy.empty(0)
                s.histogram.notify(s.histogram._value)

    @call_in_wx_main
    def on_chamber_state(self, state):
        """ Set the desired pressure on the chamber when the chamber's state changes

        Only 'active' states (i.e. either CHAMBER_PUMPING or CHAMBER_VENTING)
        will start a change in pressure.
        """
        logging.debug("Chamber state changed to %d", state)
        # In any case, make sure the streams cannot be started
        if state == CHAMBER_VACUUM:
            # disabling the acquire button is done in the acquisition controller
            self._sem_btn.Enable(True)
            self._sem_btn.SetToolTip(None)
            self._opt_btn.Enable(True)
            self._opt_btn.SetToolTip(None)
            # TODO: enable overview move
            self._stream_controller.enableStreams(True)

            self._set_ebeam_power(True)
            # if no special place for overview, then we do it once after
            # the chamber is ready.
            if self._main_data.overview_ccd and self._overview_pressure is None:
                # TODO: maybe could be done before full vacuum, but we need a
                # way to know from the hardware.
                self._start_overview_acquisition()
        else:
            # TODO: disable overview move

            # Disable button and stop streams for the types affected by the chamber
            if (
                hasattr(self._tab_data, "emState") and
                issubclass(stream.SEMStream, self.cls_streams_involved)
            ):
                self._tab_data.emState.value = STATE_OFF
                self._sem_btn.Enable(False)
                self._sem_btn.SetToolTipString("Chamber must be under vacuum to activate the SEM")

            if (
                hasattr(self._tab_data, "opticalState") and
                issubclass(stream.CameraStream, self.cls_streams_involved)
            ):
                self._tab_data.opticalState.value = STATE_OFF
                self._opt_btn.Enable(False)
                self._opt_btn.SetToolTipString("Chamber must be under vacuum to activate "
                                               "the optical view")

            self._stream_controller.enableStreams(False, self.cls_streams_involved)

        # TODO: handle the "cancellation" (= the user click on the button while
        # it was in a *ING state = the latest move is not yet done or overview
        # acquisition is happening)

        # TODO: add warning/info message if the chamber move fails

        # Actually start the pumping/venting
        if state == CHAMBER_PUMPING:
            # in case the chamber was venting, or has several queued move, will reset everything
            self._main_data.chamber.stop()
            self._start_chamber_pumping()
        elif state == CHAMBER_VENTING:
            self._main_data.chamber.stop()
            self._start_chamber_venting()

    def _start_chamber_pumping(self):
        if self._overview_pressure is not None:
            # _on_overview_position() will take care of going further
            f = self._main_data.chamber.moveAbs({"pressure": self._overview_pressure})
            f.add_done_callback(self._on_overview_position)
        else:
            f = self._main_data.chamber.moveAbs({"pressure": self._vacuum_pressure})
            f.add_done_callback(self._on_vacuum)

        # TODO: if the future is a progressiveFuture, it will provide info
        # on when it will finish => display that (in the tooltip of the chamber
        # button)

        # reset the streams to avoid having data from the previous sample
        self._reset_streams()

        # Empty the stage history, as the interesting locations on the previous
        # sample have probably nothing in common with this new sample
        self._tab_data.stage_history.value = []

    def _on_vacuum(self, _):
        pass

    def _start_chamber_venting(self):
        # Pause all streams (SEM streams are most important, but it's
        # simpler for the user to stop all of them)
        for s in self._tab_data.streams.value:
            s.is_active.value = False
            s.should_update.value = False

        self._set_ebeam_power(False)
        f = self._main_data.chamber.moveAbs({"pressure": self._vented_pressure})
        self._unload_future_connector = ProgessiveFutureConnector(f,
                                                                  self._main_frame.gauge_load_time,
                                                                  self._main_frame.lbl_load_time)
        f.add_done_callback(self._on_vented)

    @call_in_wx_main
    def _on_vent_update(self, past, left):
        self._main_frame.lbl_load_time.SetLabel(str(left))

    def _on_vented(self, future):
        self.on_chamber_pressure(self._main_data.chamber.position.value)

    # TODO: have multiple versions of this method depending on the type of chamber?
    # TODO: have a special states for CHAMBER_OVERVIEW_PRE_VACUUM and CHAMBER_OVERVIEW_POST_VACUUM?
    def on_chamber_pressure(self, position):
        """ Determine the state of the chamber when the pressure changes, and
        do the overview imaging if possible.

        This method can change the state from CHAMBER_PUMPING to CHAMBER_VACUUM
        or from CHAMBER_VENTING to CHAMBER_VENTED.
        """
        # Note, this can be called even if the pressure value hasn't changed.
        currentp = position["pressure"]
        pressures = self._main_data.chamber.axes["pressure"].choices
        logging.debug("Chamber reached pressure %s (%g Pa)",
                      pressures.get(currentp, "unknown"), currentp)

        if currentp <= self._vacuum_pressure:
            # Vacuum reached
            self._main_data.chamberState.value = CHAMBER_VACUUM
        elif currentp >= self._vented_pressure:
            # Chamber is opened
            self._main_data.chamberState.value = CHAMBER_VENTED
        elif currentp == self._overview_pressure:
            # It's all fine, it should automatically reach vacuum eventually
            # The advantage of not putting the call to _start_overview_acquisition()
            # here is that if the previous pressure was identical, we are not
            # doing it twice.
            pass
        else:
            # This can happen at initialisation if the chamber pressure is changing
            logging.info("Pressure position unknown: %s", currentp)
            # self._main_data.chamberState.value = CHAMBER_UNKNOWN

    def _on_overview_position(self, unused):
        logging.debug("Overview position reached")
        self._start_overview_acquisition()

    def _start_overview_acquisition(self):
        logging.debug("Starting overview acquisition")

        # Start autofocus, and the rest will be done asynchronously
        if self._main_data.overview_focus:
            # TODO: center the sample to the view
            # We are using the best accuracy possible: 0
            try:
                f = align.autofocus.AutoFocus(self._main_data.overview_ccd, None,
                                              self._main_data.overview_focus)
            except Exception:
                logging.exception("Failed to start auto-focus")
                self._on_overview_focused(None)
            else:
                f.add_done_callback(self._on_overview_focused)
        else:
            self._on_overview_focused(None)

    def _get_overview_stream(self):
        """
        return (Stream): the overview stream
        raise LookupError: if there is not such a stream
        """
        # For now, it's very ad-hoc: it's the only stream of the last view
        if len(self._tab_data.views.value) < 5:
            raise LookupError("Views don't contain overview stream")
        ovv = self._tab_data.views.value[-1]
        return list(ovv.getStreams())[0]

    def _on_overview_focused(self, future):
        """
        Called when the overview image is focused
        """
        # We cannot do much if the focus failed, so always go on...
        if future:
            try:
                future.result()
                logging.debug("Overview focused")
            except Exception:
                logging.info("Auto-focus on overview failed")
        else:
            logging.debug("Acquiring overview image after skipping auto-focus")

        # now acquire one image
        try:
            ovs = self._get_overview_stream()

            ovs.image.subscribe(self._on_overview_image)
            # start acquisition
            ovs.should_update.value = True
            ovs.is_active.value = True
        except Exception:
            logging.exception("Failed to start overview image acquisition")
            f = self._main_data.chamber.moveAbs({"pressure": self._vacuum_pressure})
            f.add_done_callback(self._on_vacuum)

        # TODO: have a timer to detect if no image ever comes, give up and move
        # to final pressure

    def _on_overview_image(self, image):
        """ Called once the overview image has been acquired """

        logging.debug("New overview image acquired")
        # Stop the stream (the image is immediately displayed in the view)
        try:
            ovs = self._get_overview_stream()
            ovs.is_active.value = False
            ovs.should_update.value = False
        except Exception:
            logging.exception("Failed to acquire overview image")

        if self._main_data.chamberState.value not in {CHAMBER_PUMPING, CHAMBER_VACUUM}:
            logging.warning("Receive an overview image while in state %s",
                            self._main_data.chamberState.value)
            return  # don't ask for vacuum

        # move further to fully under vacuum (should do nothing if already there)
        f = self._main_data.chamber.moveAbs({"pressure": self._vacuum_pressure})
        f.add_done_callback(self._on_vacuum)


class DelphiStateController(SecomStateController):
    """
    State controller with special features for the DEPHI (such as loading/running
    calibration when the sample holder is inserted).
    """

    cls_streams_involved = stream.Stream

    def __init__(self, *args, **kwargs):
        super(DelphiStateController, self).__init__(*args, **kwargs)
        self._calibconf = get_calib_conf()

        # Display the panel with the loading progress indicators
        self._main_frame.pnl_hw_info.Show()

        # If starts with the sample fully loaded, check for the calibration now
        ch_pos = self._main_data.chamber.position
        if ch_pos.value["pressure"] == self._vacuum_pressure:
            # If it's loaded, the sample holder is registered for sure, and the
            # calibration should have already been done.
            self._load_holder_calib()

        # Progress dialog for calibration
        self._dlg = None

    def _show_progress_indicators(self, show):
        """ Show or hide the loading progress indicators for the chamber and sample holder

        The loading status text will be hidden if the progress indicators are shown.

        """

        self._main_frame.gauge_load_time.Show(show)
        self._main_frame.lbl_load_time.Show(show)
        if show:
            self._main_frame.lbl_load_status.Show(False)
        self._main_frame.gauge_load_time.Parent.Layout()

    def _show_progress_status(self, show):
        """ Show or hide the loading status text

        The loading progress controls will be hidden if the status is shown.

        """

        if show:
            self._main_frame.gauge_load_time.Show(False)
            self._main_frame.lbl_load_time.Show(False)
        self._main_frame.lbl_load_status.Show(show)
        self._main_frame.lbl_load_status.Parent.Layout()

    def _start_chamber_pumping(self):
        # Warning: if the sample holder is not yet registered, the Phenom will
        # not accept to even load it to the overview. That's why checking for
        # calibration/registration must be done immediately. Annoyingly, the
        # type ID of the sample holder is not reported until it's registered.

        if not self._check_holder_calib():
            return

        self._show_progress_indicators(True)
        self.load_future = self.DelphiLoading()
        self._load_future_connector = ProgessiveFutureConnector(self.load_future,
                                                                 self._main_frame.gauge_load_time,
                                                                 self._main_frame.lbl_load_time)

    def _start_chamber_venting(self):
        # On the DELPHI, we also move the optical stage to 0,0 (= reference
        # position), so that referencing will be faster on next load
        self._main_data.aligner.moveAbs({"x": 0, "y": 0})

        self._show_progress_indicators(True)
        super(DelphiStateController, self)._start_chamber_venting()

    def _on_vented(self, future):
        super(DelphiStateController, self)._on_vented(future)
        self._show_progress_indicators(False)

<<<<<<< HEAD
    def _on_vacuum(self, _):
        self._show_progress_indicators(False)

    def _on_overview_position(self, unused):
        """
        Move the stage to good position for the overview acquisition, and load
        the calibration if it's an optical sample holder.
        """
        # Move to stage to center to be at a good position in overview
        f = self._main_data.stage.moveAbs(DELPHI_OVERVIEW_POS)
        f.result()  # to be sure referencing doesn't cancel the move

        self._load_holder_calib()

        # Reference the (optical) stage
        f = self._main_data.stage.reference({"x", "y"})
        f.result()

        # continue business as usual
        self._start_overview_acquisition()

    def _start_overview_acquisition(self):
        logging.debug("Starting overview acquisition")
        # FIXME: need to check if autofocus is needed sometimes (and improves
        # over the default good position set by the driver)
        self._on_overview_focused(None)

    def _on_overview_focused(self, future):
        """
        Called when the overview image is focused
        """
        # We cannot do much if the focus failed, so always go on...
        if future:
            try:
                future.result()
                logging.debug("Overview focused")
            except Exception:
                logging.info("Auto-focus on overview failed")
        else:
            logging.debug("Acquiring overview image after skipping auto-focus")

        # now acquire one image
        try:
            ovs = self._get_overview_stream()

            ovs.image.subscribe(self._on_overview_image)
            # start acquisition
            ovs.should_update.value = True
            ovs.is_active.value = True
        except Exception:
            logging.exception("Failed to start overview image acquisition")
            f = self._main_data.chamber.moveAbs({"pressure": self._vacuum_pressure})
            self.rest_time_est = 0  # s, see estimateDelphiLoading()
            # f.add_update_callback(self.on_step_update)
            f.add_done_callback(self._on_vacuum)

    def _on_overview_image(self, image):
        """ Called once the overview image has been acquired """

        logging.debug("New overview image acquired")
        # Stop the stream (the image is immediately displayed in the view)
        try:
            ovs = self._get_overview_stream()
            ovs.is_active.value = False
            ovs.should_update.value = False
        except Exception:
            logging.exception("Failed to acquire overview image")

        if self._main_data.chamberState.value not in {CHAMBER_PUMPING, CHAMBER_VACUUM}:
            logging.warning("Receive an overview image while in state %s",
                            self._main_data.chamberState.value)
            return  # don't ask for vacuum

        # move further to fully under vacuum (should do nothing if already there)
        f = self._main_data.chamber.moveAbs({"pressure": self._vacuum_pressure})
        self.rest_time_est = 0  # s, see estimateDelphiLoading()
        # f.add_update_callback(self.on_step_update)
        f.add_done_callback(self._on_vacuum)

=======
>>>>>>> d2268c76
    def _load_holder_calib(self):
        """
        Load the sample holder calibration. This assumes that it is sure that
        the calibration data is present.
        """
        shid, sht = self._main_data.chamber.sampleHolder.value
        # TODO: only try to load if PHENOM_SH_TYPE_OPTICAL, otherwise just return

        calib = self._calibconf.get_sh_calib(shid)
        if calib is None:
            raise ValueError("Calibration data for sample holder is not present")

        # TODO: to be more precise on the stage rotation, we'll need to
        # locate the top and bottom holes of the sample holder, using
        # the SEM. So once the sample is fully loaded, new and more
        # precise calibration will be set.
        htop, hbot, hfoc, strans, sscale, srot, iscale, irot, iscale_xy, ishear, resa, resb, hfwa, spotshift = calib

        # update metadata to stage
        self._main_data.stage.updateMetadata({
            model.MD_POS_COR: strans,
            model.MD_PIXEL_SIZE_COR: sscale,
            model.MD_ROTATION_COR: srot
        })

        # use image scaling as scaling correction metadata to ccd
        self._main_data.ccd.updateMetadata({
            model.MD_PIXEL_SIZE_COR: iscale,
        })

        # use image rotation as rotation of the SEM (note that this works fine
        # wrt to the stage referential because the rotation is very small)
        if self._main_data.ebeam.rotation.readonly:
            # normally only happens with the simulator
            self._main_data.ccd.updateMetadata({
                model.MD_ROTATION_COR: (-irot) % (2 * math.pi),
            })
        else:
            self._main_data.ebeam.rotation.value = irot
            # need to also set the rotation correction to indicate that the
            # acquired image should be seen straight (not rotated)
            self._main_data.ebeam.updateMetadata({model.MD_ROTATION_COR: irot})

        # update the shear correction and ebeam scaling
        self._main_data.ebeam.updateMetadata({model.MD_SHEAR_COR: ishear})
        self._main_data.ebeam.updateMetadata({
            model.MD_PIXEL_SIZE_COR: iscale_xy,
        })

        # update detector metadata with the SEM image and spot shift correction
        # values
        self._main_data.bsd.updateMetadata({
            model.MD_RESOLUTION_SLOPE: resa,
            model.MD_RESOLUTION_INTERCEPT: resb,
            model.MD_HFW_SLOPE: hfwa,
            model.MD_SPOT_SHIFT: spotshift
        })

    def _check_holder_calib(self):
        """
        Check whether the current sample holder has already been calibrated or
         still needs to go through the "first insertion calibration procedure".
         In that later case, the procedure will be started.
        return (bool): Whether the loading should continue
        """
        try:
            shid, sht = self._main_data.chamber.sampleHolder.value
            logging.debug("Detected sample holder type %d, id %d", sht, shid)

            # ID number 0 typically indicates something went wrong and it
            # couldn't be read. So instead of asking the user to calibrate it,
            # just tell the user to try to insert the sample holder again.
            if shid == 0:
                dlg = wx.MessageDialog(self._main_frame,
                                       "The connection with the sample holder failed.\n\n"
                                       "Make sure the pins are clean and try re-inserting it.\n"
                                       "If the problem persists, contact the support service.",
                                       "Sample holder connection failed",
                                       wx.OK | wx.ICON_WARNING)
                dlg.ShowModal()
                dlg.Destroy()
                # Eject the sample holder
                self._main_data.chamberState.value = CHAMBER_VENTING
                return False

            # TODO: just subscribe to the change of sample holder?
            if (
                    isinstance(self._main_data.chamber.registeredSampleHolder,
                               VigilantAttributeBase) and
                    not self._main_data.chamber.registeredSampleHolder.value
            ):
                self._request_holder_calib() # async
                return False

            if sht != PHENOM_SH_TYPE_OPTICAL:
                logging.info("Sample holder doesn't seem to be an optical one "
                             "but will pretend it is...")
                # FIXME: For now it's needed because some sample holders have
                # not been correctly set and report PHENOM_SH_TYPE_STANDARD
                # Once they are fixed, just skip the calibration, and disable
                # the optical microscope.

            # Look in the config file if the sample holder is known, or needs
            # first-time calibration, and otherwise update the metadata
            if self._calibconf.get_sh_calib(shid) is None:
                self._request_holder_calib() # async
                return False # don't go further, as everything will be taken care

                # TODO: shall we also reference the optical focus? It'd be handy only
                # if the absolute position is used.
        except Exception:
            logging.exception("Failed to set calibration")

        return True

    @call_in_wx_main
    def _request_holder_calib(self):
        """
        Handle all the actions needed when no calibration data is available
        for a sample holder (eg, it's the first time it is inserted)
        When this method returns, the sample holder will have been ejected,
        independently of whether the calibration has worked or not.
        This method is asynchronous (running in the main GUI thread)
        """
        shid, sht = self._main_data.chamber.sampleHolder.value
        logging.info("New sample holder %x inserted", shid)
        # Tell the user we need to do calibration, and it needs to have
        # the special sample => Eject (=Cancel) or Calibrate (=OK)
        # TODO: the Phenom backend also requires a code to allow to
        # insert a new sample holder => if sample is not registered, ask the
        # user for it.
        # How? A special VA .sampleRegistered + method .registerSample() on the
        # chamber component? Eventually, it needs to call RegisterSampleHolder.

        if isinstance(self._main_data.chamber.registeredSampleHolder, VigilantAttributeBase):
            need_register = not self._main_data.chamber.registeredSampleHolder.value
        else:
            need_register = False

        dlg = windelphi.FirstCalibrationDialog(self._main_frame, shid, need_register)
        val = dlg.ShowModal()  # blocks
        regcode = dlg.registrationCode
        dlg.Destroy()

        if val == wx.ID_OK:
            if need_register:
                logging.debug("Trying to register sample holder with code %s", regcode)
                try:
                    self._main_data.chamber.registerSampleHolder(regcode)
                except ValueError as ex:
                    dlg = wx.MessageDialog(self._main_frame,
                                           "Failed to register: %s" % ex,
                                           "Sample holder registration failed",
                                           wx.OK | wx.ICON_WARNING)
                    dlg.ShowModal()
                    dlg.Destroy()
                    # looks like recursive, but as it's call_in_wx_main, it will
                    # return immediately and be actually called later
                    self._request_holder_calib()
                    return

            # Now run the full calibration
            logging.info("Starting first time calibration for sample holder")
            self._run_full_calibration(shid)
        else:
            logging.info("Calibration cancelled, ejecting the sample holder")

        # Eject the sample holder
        self._main_data.chamberState.value = CHAMBER_VENTING

    def _run_full_calibration(self, shid):
        # TODO: once the hole focus is not fixed, save it in the config too
        # Perform calibration and update the progress dialog
        calib_dialog = CalibrationProgressDialog(self._main_frame, self._main_data,
                                                 self._overview_pressure, self._vacuum_pressure,
                                                 self._vented_pressure, self._calibconf, shid)
        calib_dialog.Center()
        calib_dialog.ShowModal()


# TODO SparcStateController?
#     "spectrometer": ("specState", HardwareButtonController),
#     "angular": ("arState", HardwareButtonController),

    def DelphiLoading(self):
        """
        Wrapper for DoDelphiLoading. It provides the ability to check the
        progress of the procedure.
        returns (ProgressiveFuture): Progress DoDelphiLoading
        """
        # Create ProgressiveFuture and update its state to RUNNING
        est_start = time.time() + 0.1
        f = model.ProgressiveFuture(start=est_start,
                                    end=est_start + self.estimateDelphiLoading())
        f._delphi_load_state = RUNNING

        # Task to run
        f.task_canceller = self._CancelDelphiLoading
        f._delphi_load_lock = threading.Lock()

        # Run in separate thread
        delphi_load_thread = threading.Thread(target=executeTask,
                      name="Delphi Loading",
                      args=(f, self._DoDelphiLoading, f))

        delphi_load_thread.start()
        return f

    def _DoDelphiLoading(self, future):
        """
        It performs all the loading steps for Delphi.
        future (model.ProgressiveFuture): Progressive future provided by the wrapper
        raises:
            CancelledError() if cancelled
        """
        logging.debug("Delphi loading...")

        try:
            if future._delphi_load_state == CANCELLED:
                raise CancelledError()

            try:
                # _on_overview_position() will take care of going further
<<<<<<< HEAD
                f = self._main_data.chamber.moveAbs({"pressure": self._overview_pressure})
                self.rest_time_est = 75  # s, see estimateDelphiLoading()
                # f.add_update_callback(self.on_step_update)
                f.add_done_callback(self._on_overview_position)

=======
                move_to_overview = self._main_data.chamber.moveAbs({"pressure": self._overview_pressure})
                self.rest_time_est = DELPHI_LOADING_TIMES[1]  # s, see estimateDelphiLoading()
                move_to_overview.add_update_callback(self.on_step_update)
                move_to_overview.result()

                # Move to stage to center to be at a good position in overview
                f = self._main_data.stage.moveAbs(DELPHI_OVERVIEW_POS)
                f.result()  # to be sure referencing doesn't cancel the move

                self._load_holder_calib()

                # Reference the (optical) stage
                f = self._main_data.stage.reference({"x", "y"})
                f.result()

                # now acquire one image
                ovs = self._get_overview_stream()
                f = _futures.wrapSimpleStreamIntoFuture(ovs)
                f.result()

                # move further to fully under vacuum (should do nothing if already there)
                move_to_sem = self._main_data.chamber.moveAbs({"pressure": self._vacuum_pressure})
                self.rest_time_est = DELPHI_LOADING_TIMES[2]  # s, see estimateDelphiLoading()
                move_to_sem.add_update_callback(self.on_step_update)
                move_to_sem.result()

                self._show_progress_indicators(False)
>>>>>>> d2268c76
                # reset the streams to avoid having data from the previous sample
                self._reset_streams()

                # Empty the stage history, as the interesting locations on the previous
                # sample have probably nothing in common with this new sample
                self._tab_data.stage_history.value = []

                return
            except Exception:
                raise IOError("Delphi loading failed.")
        finally:
            with future._delphi_load_lock:
                if future._delphi_load_state == CANCELLED:
                    raise CancelledError()
                future._delphi_load_state = FINISHED

    def _CancelDelphiLoading(self, future):
        """
        Canceller of _DoDelphiLoading task.
        """
        logging.debug("Cancelling Delphi loading...")

        with future._delphi_load_lock:
            if future._delphi_load_state == FINISHED:
                return False
            future._delphi_load_state = CANCELLED
            logging.debug("Delphi loading cancelled.")

        return True

    def estimateDelphiLoading(self):
        """
        Estimates Delphi loading procedure duration
        returns (float):  process estimated time #s
        """
        # Rough approximation
        # 5 sec from unload to NavCam, 10 sec for alignment and overview acquisition
        # and 65 sec from NavCam to SEM
<<<<<<< HEAD
        return 80  # s
=======
        return DELPHI_LOADING_TIMES[0]  # s
>>>>>>> d2268c76

    @call_in_wx_main
    @ignore_dead
    def on_step_update(self, future, start, end):
        # Add the estimated time that the rest of the procedure will take
<<<<<<< HEAD
        self.update_load_time(end + self.rest_time_est)

    def update_load_time(self, end):
        self.load_future.set_end_time(end)
=======
        rem_time = end - time.time()
        if rem_time >= 0:
            self.update_load_time(end + self.rest_time_est)

    def update_load_time(self, end):
        self.load_future.set_progress(end=end)
>>>>>>> d2268c76
        rem_time = end - time.time()
        logging.debug("Loading future remaining time: %f", rem_time)<|MERGE_RESOLUTION|>--- conflicted
+++ resolved
@@ -42,10 +42,7 @@
 from odemis.acq._futures import executeTask
 import threading
 from odemis.gui.util.widgets import ProgessiveFutureConnector
-<<<<<<< HEAD
-=======
 from odemis.acq import _futures
->>>>>>> d2268c76
 
 # Sample holder types in the Delphi, as defined by Phenom World
 PHENOM_SH_TYPE_STANDARD = 1  # standard sample holder
@@ -686,88 +683,6 @@
         super(DelphiStateController, self)._on_vented(future)
         self._show_progress_indicators(False)
 
-<<<<<<< HEAD
-    def _on_vacuum(self, _):
-        self._show_progress_indicators(False)
-
-    def _on_overview_position(self, unused):
-        """
-        Move the stage to good position for the overview acquisition, and load
-        the calibration if it's an optical sample holder.
-        """
-        # Move to stage to center to be at a good position in overview
-        f = self._main_data.stage.moveAbs(DELPHI_OVERVIEW_POS)
-        f.result()  # to be sure referencing doesn't cancel the move
-
-        self._load_holder_calib()
-
-        # Reference the (optical) stage
-        f = self._main_data.stage.reference({"x", "y"})
-        f.result()
-
-        # continue business as usual
-        self._start_overview_acquisition()
-
-    def _start_overview_acquisition(self):
-        logging.debug("Starting overview acquisition")
-        # FIXME: need to check if autofocus is needed sometimes (and improves
-        # over the default good position set by the driver)
-        self._on_overview_focused(None)
-
-    def _on_overview_focused(self, future):
-        """
-        Called when the overview image is focused
-        """
-        # We cannot do much if the focus failed, so always go on...
-        if future:
-            try:
-                future.result()
-                logging.debug("Overview focused")
-            except Exception:
-                logging.info("Auto-focus on overview failed")
-        else:
-            logging.debug("Acquiring overview image after skipping auto-focus")
-
-        # now acquire one image
-        try:
-            ovs = self._get_overview_stream()
-
-            ovs.image.subscribe(self._on_overview_image)
-            # start acquisition
-            ovs.should_update.value = True
-            ovs.is_active.value = True
-        except Exception:
-            logging.exception("Failed to start overview image acquisition")
-            f = self._main_data.chamber.moveAbs({"pressure": self._vacuum_pressure})
-            self.rest_time_est = 0  # s, see estimateDelphiLoading()
-            # f.add_update_callback(self.on_step_update)
-            f.add_done_callback(self._on_vacuum)
-
-    def _on_overview_image(self, image):
-        """ Called once the overview image has been acquired """
-
-        logging.debug("New overview image acquired")
-        # Stop the stream (the image is immediately displayed in the view)
-        try:
-            ovs = self._get_overview_stream()
-            ovs.is_active.value = False
-            ovs.should_update.value = False
-        except Exception:
-            logging.exception("Failed to acquire overview image")
-
-        if self._main_data.chamberState.value not in {CHAMBER_PUMPING, CHAMBER_VACUUM}:
-            logging.warning("Receive an overview image while in state %s",
-                            self._main_data.chamberState.value)
-            return  # don't ask for vacuum
-
-        # move further to fully under vacuum (should do nothing if already there)
-        f = self._main_data.chamber.moveAbs({"pressure": self._vacuum_pressure})
-        self.rest_time_est = 0  # s, see estimateDelphiLoading()
-        # f.add_update_callback(self.on_step_update)
-        f.add_done_callback(self._on_vacuum)
-
-=======
->>>>>>> d2268c76
     def _load_holder_calib(self):
         """
         Load the sample holder calibration. This assumes that it is sure that
@@ -991,13 +906,6 @@
 
             try:
                 # _on_overview_position() will take care of going further
-<<<<<<< HEAD
-                f = self._main_data.chamber.moveAbs({"pressure": self._overview_pressure})
-                self.rest_time_est = 75  # s, see estimateDelphiLoading()
-                # f.add_update_callback(self.on_step_update)
-                f.add_done_callback(self._on_overview_position)
-
-=======
                 move_to_overview = self._main_data.chamber.moveAbs({"pressure": self._overview_pressure})
                 self.rest_time_est = DELPHI_LOADING_TIMES[1]  # s, see estimateDelphiLoading()
                 move_to_overview.add_update_callback(self.on_step_update)
@@ -1025,7 +933,6 @@
                 move_to_sem.result()
 
                 self._show_progress_indicators(False)
->>>>>>> d2268c76
                 # reset the streams to avoid having data from the previous sample
                 self._reset_streams()
 
@@ -1064,28 +971,17 @@
         # Rough approximation
         # 5 sec from unload to NavCam, 10 sec for alignment and overview acquisition
         # and 65 sec from NavCam to SEM
-<<<<<<< HEAD
-        return 80  # s
-=======
         return DELPHI_LOADING_TIMES[0]  # s
->>>>>>> d2268c76
 
     @call_in_wx_main
     @ignore_dead
     def on_step_update(self, future, start, end):
         # Add the estimated time that the rest of the procedure will take
-<<<<<<< HEAD
-        self.update_load_time(end + self.rest_time_est)
-
-    def update_load_time(self, end):
-        self.load_future.set_end_time(end)
-=======
         rem_time = end - time.time()
         if rem_time >= 0:
             self.update_load_time(end + self.rest_time_est)
 
     def update_load_time(self, end):
         self.load_future.set_progress(end=end)
->>>>>>> d2268c76
         rem_time = end - time.time()
         logging.debug("Loading future remaining time: %f", rem_time)