--- conflicted
+++ resolved
@@ -889,19 +889,10 @@
         Args:
             drag: hover mode (HOVER_START, HOVER_LINE, HOVER_END)
             vpos: the view coordinates of the mouse cursor once left click mouse event is fired
-
-<<<<<<< HEAD
         """
 
         self.drag_v_start_pos = self.drag_v_end_pos = vpos
 
-=======
-        Returns:
-
-        """
-
-        self.drag_v_start_pos = self.drag_v_end_pos = vpos
->>>>>>> f9989dac
         if drag == gui.HOVER_START:
             self.edit_hover = drag
             self.mode = EDIT_START_RULER_MODE
@@ -916,42 +907,24 @@
         """
         Given that the left mouse button is already pressed down and the mouse cursor is over the ruler,
         the user can drag (create/edit/move) the ruler until the left button is released.
-<<<<<<< HEAD
-=======
-        Args:
-            vpos:
-
-        Returns:
-
->>>>>>> f9989dac
         """
 
         self.drag_v_end_pos = vpos
 
         if self.mode != NONE_RULER_MODE:
             if self.mode in (EDIT_START_RULER_MODE, EDIT_END_RULER_MODE):
-<<<<<<< HEAD
                 self.update_editing()
-=======
-                self.update_editting()
->>>>>>> f9989dac
             else:  # self.mode == MOVE_RULER_MODE:
                 self.update_moving()
             self.cnvs.Refresh()
             self._view_to_phys()
 
     def update_selection(self):
-<<<<<<< HEAD
         """Update the end view coordinate while creating a new ruler"""
         self.v_end_pos = Vec(self.cnvs.clip_to_viewport(self.drag_v_end_pos))
 
     def update_editing(self):
         """Update view coordinates while editing the ruler"""
-=======
-        self.v_end_pos = Vec(self.cnvs.clip_to_viewport(self.drag_v_end_pos))
-
-    def update_editting(self):
->>>>>>> f9989dac
         current_pos = Vec(self.cnvs.clip_to_viewport(self.drag_v_end_pos))
 
         if self.edit_hover == gui.HOVER_START:
@@ -960,10 +933,7 @@
             self.v_end_pos = current_pos
 
     def update_moving(self):
-<<<<<<< HEAD
         """Update view coordinates while moving the ruler"""
-=======
->>>>>>> f9989dac
         current_pos = Vec(self.cnvs.clip_to_viewport(self.drag_v_end_pos))
 
         diff = current_pos - self.drag_v_start_pos
@@ -972,24 +942,14 @@
         self.drag_v_start_pos = current_pos
 
     def stop_updating_ruler(self):
-<<<<<<< HEAD
         """Stop dragging (creating/moving/editing) the ruler"""
-=======
-        """End the creation of the current selection"""
->>>>>>> f9989dac
         self.calc_ruler_edges()
         self.mode = NONE_RULER_MODE
         self.edit_hover = None
 
     def update_ruler_projection(self, b_start_pos, b_end_pos, shiftscale):
         """ Update the view positions of the ruler if the cnvs view has shifted or scaled
-<<<<<<< HEAD
         compared to the last time this method was called"""
-=======
-        compared to the last time this method was called
-
-        """
->>>>>>> f9989dac
 
         if self.last_shiftscale != shiftscale:
             logging.debug("Updating view position of selection %s", shiftscale)
@@ -999,11 +959,7 @@
             self.calc_ruler_edges()
 
     def calc_ruler_edges(self):
-<<<<<<< HEAD
         """ Calculate the edges of the selected ruler according to the hover margin"""
-=======
-        """ Calculate the inner and outer edges of the created ruler according to the hover margin"""
->>>>>>> f9989dac
 
         self.ruler_edges = {}
 
@@ -1150,13 +1106,7 @@
         return gui.HOVER_NONE
 
     def draw(self, ctx, selected, shift=(0, 0), scale=1.0):
-<<<<<<< HEAD
         """Draw a ruler and display the size in meters next to it"""
-=======
-        """
-        Draw a ruler and display the size in meters next to it.
-        """
->>>>>>> f9989dac
 
         # If no valid selection is made, do nothing
         if None in (self.p_start_pos, self.p_end_pos) or self.p_start_pos == self.p_end_pos:
@@ -1209,13 +1159,8 @@
             size_lbl = u"{}".format(distance)
             self.ruler_label.text = size_lbl
 
-<<<<<<< HEAD
             # Display ruler length in the middle of the ruler and determine whether to flip the label or not,
             # depending on the angle.
-=======
-            # Display the ruler length in the middle of the ruler and determine
-            # whether to flip the label or not, depending on the angle.
->>>>>>> f9989dac
             if 0 < phi < math.pi:
                 l_pos = [(b_start[0] + b_end[0]) / 2 - 20 * math.sin(phi), (b_start[1] + b_end[1]) / 2 + 20 * math.cos(phi)]
                 self.ruler_label.flip = True
@@ -1227,14 +1172,8 @@
 
             self.ruler_label.font_size = 12
 
-<<<<<<< HEAD
             # If the ruler is smaller than 1 pixel, make it seem as 1 point (1 pixel) and decrease the font size to 5pt.
             # Only the move area of the ruler is available, without the option of editing the start, end positions.
-=======
-            # If the ruler is smaller than 1 pixel, make it seem as 1 point (1 pixel)
-            # and decrease the font size to 5pt. Only move area is available,
-            # without any editing of start, end positions.
->>>>>>> f9989dac
             if (pixel_length <= 1):
                 ctx.move_to(*b_start)
                 ctx.line_to(b_start[0] + 1, b_start[1] + 1)
@@ -1285,22 +1224,15 @@
 
     def _on_tool(self, selected_tool):
         """ Update the overlay when it's active and ruler changes"""
-<<<<<<< HEAD
-
-=======
->>>>>>> f9989dac
+
         if selected_tool == TOOL_RULER:
             self.ruler_mode = MODE_CREATE_RULER
         else:
             self.ruler_mode = MODE_SHOW_RULER
 
     def on_left_down(self, evt):
-<<<<<<< HEAD
         """ Start drawing a ruler if the create mode is active, otherwise start editing/moving a selected ruler"""
 
-=======
-        """ Start drawing a ruler if the create mode is active """
->>>>>>> f9989dac
         if not self.active:
             return super(RulerSelectOverlay, self).on_left_down(evt)
 
@@ -1333,22 +1265,12 @@
             evt.Skip()
 
     def _get_ruler_below(self, vpos):
-<<<<<<< HEAD
         """Check if a selected ruler was found while hovering"""
 
-=======
-        """
-        It checks if a selected ruler was found while hovering.
-        """
->>>>>>> f9989dac
         if self._rulers:
             for ruler in self._rulers:
                 hover_mode = ruler.get_hover(vpos)
                 if hover_mode != gui.HOVER_NONE:
-<<<<<<< HEAD
-=======
-                    logging.debug("Hover (%s) found on ruler %s", hover_mode, ruler)
->>>>>>> f9989dac
                     return ruler, hover_mode
 
         return None, gui.HOVER_NONE
@@ -1360,10 +1282,6 @@
 
         vpos = evt.Position
         if self._left_dragging:
-<<<<<<< HEAD
-=======
-            # => Pass the new position to the current ruler
->>>>>>> f9989dac
             if not self._selected_ruler:
                 logging.error("Dragging without selected ruler")
                 evt.Skip()
@@ -1373,10 +1291,6 @@
             self.cnvs.request_drawing_update()
         else:
             # Hover-only => only update the cursor based on what could happen
-<<<<<<< HEAD
-=======
-            # TODO: what happens if dragging another overlay/canvas?
->>>>>>> f9989dac
             self._selected_ruler, drag = self._get_ruler_below(vpos)
             if drag != gui.HOVER_NONE:
                 self.cnvs.set_dynamic_cursor(wx.CURSOR_PENCIL)
@@ -1386,11 +1300,7 @@
             evt.Skip()
 
     def on_char(self, evt):
-<<<<<<< HEAD
         """ Delete the selected ruler"""
-=======
-        """ Delete the ruler if it's selected"""
->>>>>>> f9989dac
 
         if not self.active:
             return super(RulerSelectOverlay, self).on_char(evt)
@@ -1408,21 +1318,13 @@
             evt.Skip()
 
     def on_left_up(self, evt):
-<<<<<<< HEAD
         """ Stop drawing a selected ruler if the overlay is active """
-=======
-        """ Stop drawing a selection ruler if the overlay is active """
->>>>>>> f9989dac
 
         if not self.active:
             return super(RulerSelectOverlay, self).on_left_up(evt)
 
         if self._left_dragging:
             if self._selected_ruler:
-<<<<<<< HEAD
-=======
-                logging.debug("Done handling ruler %s", self._selected_ruler)
->>>>>>> f9989dac
                 self._selected_ruler.stop_updating_ruler()
                 self.cnvs.update_drawing()
 
@@ -1437,10 +1339,7 @@
             evt.Skip()
 
     def draw(self, ctx, shift=(0, 0), scale=1.0):
-<<<<<<< HEAD
         """Draw all the rulers"""
-=======
->>>>>>> f9989dac
 
         for ruler in self._rulers[::-1]:
             ruler.draw(ctx, ruler is self._selected_ruler, shift=shift, scale=scale)
