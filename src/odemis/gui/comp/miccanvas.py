# -*- coding: utf-8 -*-
"""
Created on 6 Feb 2012

@author: Éric Piel

Copyright © 2012-2013 Éric Piel, Delmic

This file is part of Odemis.

Odemis is free software: you can redistribute it and/or modify it under the
terms of the GNU General Public License version 2 as published by the Free
Software Foundation.

Odemis is distributed in the hope that it will be useful, but WITHOUT ANY
WARRANTY; without even the implied warranty of MERCHANTABILITY or FITNESS FOR A
PARTICULAR PURPOSE. See the GNU General Public License for more details.

You should have received a copy of the GNU General Public License along with
Odemis. If not, see http://www.gnu.org/licenses/.

"""

from __future__ import division

from decorator import decorator
import logging
from odemis import util, model
from odemis.gui.model import stream
from odemis.gui.model.stream import UNDEFINED_ROI, EM_STREAMS
from odemis.gui.util import limit_invocation, call_after, units, ignore_dead
from odemis.model._vattributes import VigilantAttributeBase
import threading
import wx
from wx.lib.pubsub import pub

import odemis.gui as gui
import odemis.gui.comp.canvas as canvas
import odemis.gui.comp.overlay as comp_overlay
import odemis.gui.model as guimodel


# Various modes canvas elements can go into.
# TODO: directly use the TOOL_* values
MODE_SECOM_ZOOM = guimodel.TOOL_ZOOM
MODE_SECOM_UPDATE = guimodel.TOOL_ROI
MODE_SECOM_DICHO = guimodel.TOOL_DICHO

SECOM_MODES = (MODE_SECOM_ZOOM, MODE_SECOM_UPDATE)

MODE_SPARC_SELECT = guimodel.TOOL_ROA
MODE_SPARC_PICK = guimodel.TOOL_POINT

SPARC_MODES = (MODE_SPARC_SELECT, MODE_SPARC_PICK)



@decorator
def microscope_view_check(f, self, *args, **kwargs):
    """ This method decorator check if the microscope_view attribute is set
    """
    if self.microscope_view:
        return f(self, *args, **kwargs)

class DblMicroscopeCanvas(canvas.DraggableCanvas):
    """ A draggable, flicker-free window class adapted to show pictures of two
    microscope simultaneously.

    It knows size and position of what is represented in a picture and display
    the pictures accordingly.

    It also provides various typical overlays (ie, drawings) for microscope views.

    Public attributes:
    .canZoom (Boolean): If True (default), allows the user to zoom. When False,
      the zoom can still be changed programmatically with view.mpp.
    .can_drag (Boolean): If True (default), allows the user to drag
    .noDragNoFocus (Boolean): False by default. If True, prevent Drag and Focus
      change to happen. Useful to avoid the user to move a paused view.
    .fitViewToNextImage (Boolean): False by default. If True, next time an image
      is received, it will ensure the whole content fits the view (and reset
      this flag).
    """
    def __init__(self, *args, **kwargs):
        canvas.DraggableCanvas.__init__(self, *args, **kwargs)
        self.microscope_view = None
        self._tab_data_model = None

        self.canZoom = True
        self.noDragNoFocus = False
        self.fitViewToNextImage = True

        # TODO: If it's too resource consuming, which might want to create just
        # our own thread. cf model.stream.histogram
        # FIXME: "stop all axes" should also cancel the next timer
        self._moveFocusLock = threading.Lock()
        self._moveFocusDistance = [0, 0]
        # TODO: deduplicate!
        self._moveFocus0Timer = wx.PyTimer(self._moveFocus0)
        self._moveFocus1Timer = wx.PyTimer(self._moveFocus1)

        # Current (tool) mode. TODO: Make platform (secom/sparc) independent
        # and use listen to .tool (cf SparcCanvas)
        self.current_mode = None
        # None (all allowed) or a set of guimodel.TOOL_* allowed (rest is treated like NONE)
        self.allowedModes = None

        # meter per "world unit"
        # for conversion between "world pos" in the canvas and a real unit
        # mpp == mpwu => 1 world coord == 1 px => scale == 1
        self.mpwu = 1 # m/wu
        # This is a const, don't change at runtime!
        # FIXME: turns out to be useless. => Need to directly use physical
        # coordinates. Currently, the only difference is that Y in going up in
        # physical coordinates and down in world coordinates.

        self._previous_size = None

        self.cursor = wx.STANDARD_CURSOR

        # Some more overlays
        self._crosshair_ol = None
        self._spotmode_ol = None
        self._fps_ol = comp_overlay.TextViewOverlay(self)
        self.focus_overlay = None
        self.roi_overlay = None
        self.point_overlay = None
        self.points_overlay = None

        # play/pause icon
        self.icon_overlay = comp_overlay.StreamIconOverlay(self)
        self.view_overlays.append(self.icon_overlay)

        self.zoom_overlay = comp_overlay.ViewSelectOverlay(self, "Zoom")
        self.view_overlays.append(self.zoom_overlay)

        self.update_overlay = comp_overlay.WorldSelectOverlay(self, "Update")
        self.world_overlays.append(self.update_overlay)

    def setView(self, microscope_view, tab_data):
        """
        Set the microscope_view that this canvas is displaying/representing
        Can be called only once, at initialisation.

        :param microscope_view:(model.MicroscopeView)
        :param tab_data: (model.MicroscopyGUIData)
        """
        # This is a kind of kludge, see mscviewport.MicroscopeViewport for
        # details
        assert(self.microscope_view is None)

        self.microscope_view = microscope_view
        self._tab_data_model = tab_data

        self.focus_overlay = None

        if self.microscope_view.get_focus_count():
            self.focus_overlay = comp_overlay.FocusOverlay(self)
            self.view_overlays.append(self.focus_overlay)

        if tab_data.tool:
            # If required, create a DichotomyOverlay
            if guimodel.TOOL_DICHO in tab_data.tool.choices:
                self.dicho_overlay = comp_overlay.DichotomyOverlay(self,
                                                     tab_data.dicho_seq)
                self.view_overlays.append(self.dicho_overlay)

            # If required, create a PointSelectOverlay
            if guimodel.TOOL_POINT in tab_data.tool.choices:
                self.point_overlay = comp_overlay.PointSelectOverlay(self)
                self.world_overlays.append(self.point_overlay)
                self.points_overlay = comp_overlay.PointsOverlay(self)
                self.world_overlays.append(self.points_overlay)

        self.microscope_view.mpp.subscribe(self._onMPP)

        if hasattr(self.microscope_view, "stage_pos"):
            # TODO: should this be moved to MicroscopeView, to update view_pos
            # when needed?
            # Listen to stage pos, so that all views move together when the
            # stage moves.
            self.microscope_view.stage_pos.subscribe(self._onStagePos)
        self.microscope_view.view_pos.subscribe(self._onViewPos, init=True)

        # any image changes
        self.microscope_view.lastUpdate.subscribe(self._onViewImageUpdate, init=True)

        # handle crosshair
        self.microscope_view.show_crosshair.subscribe(self._onCrossHair, init=True)

        tab_data.main.debug.subscribe(self._onDebug, init=True)

        if tab_data.tool:
            tab_data.tool.subscribe(self._onTool, init=True)

    def _onTool(self, tool):
        """
        Called when the tool (mode) of the view changes
        """
        if self._ldragging:
            logging.error("Changing to mode (%s) while dragging not implemented", tool)
            # TODO: queue it until dragging is finished?
            # Really? Why? I can't think of a scenario.

        # filter the tool mode if needed:
        if self.allowedModes is not None:
            if tool not in self.allowedModes:
                tool = guimodel.TOOL_NONE

        # TODO: send a .enable/.disable to overlay when becoming the active one
        if self.current_mode == MODE_SECOM_DICHO:
            self.dicho_overlay.enable(False)
        elif self.current_mode == guimodel.TOOL_SPOT:
            self._showSpotMode(False)

        # TODO: fix with the rest of the todos
        if self.point_overlay:
            self.point_overlay.enable(False)
            self.points_overlay.enable(False)

        # TODO: one mode <-> one overlay (type)
        # TODO: create the overlay on the fly, the first time it's requested
        if tool == guimodel.TOOL_ROA:
            self.current_mode = MODE_SPARC_SELECT
            self.active_overlay = self.roi_overlay
            self.cursor = wx.StockCursor(wx.CURSOR_CROSS)
        elif tool == guimodel.TOOL_POINT:
            # Enable the Spectrum point select overlay when a spectrum stream
            # is attached to the view
            if (self.point_overlay and
                    self.microscope_view.stream_tree.spectrum_streams):
                self.current_mode = MODE_SPARC_PICK
                self.active_overlay = self.point_overlay
                self.point_overlay.enable(True)
            # Enable the Angular Resolve point select overlay when there's a
            # AR stream known anywhere in the data model (and the view has
            # streams).
            elif (self.points_overlay and
                  len(self.microscope_view.stream_tree) and
                  any([isinstance(s, stream.AR_STREAMS) for s
                       in self._tab_data_model.streams.value])):
                self.current_mode = MODE_SPARC_PICK
                self.active_overlay = self.points_overlay
                self.points_overlay.enable(True)
        elif tool == guimodel.TOOL_ROI:
            self.current_mode = MODE_SECOM_UPDATE
            self.active_overlay = self.update_overlay
            self.cursor = wx.StockCursor(wx.CURSOR_CROSS)
        elif tool == guimodel.TOOL_ZOOM:
            self.current_mode = MODE_SECOM_ZOOM
            self.active_overlay = self.zoom_overlay
            self.cursor = wx.StockCursor(wx.CURSOR_CROSS)
        elif tool == guimodel.TOOL_DICHO:
            self.current_mode = MODE_SECOM_DICHO
            self.active_overlay = self.dicho_overlay
            #FIXME: cursor handled by .enable()
            # self.cursor = wx.StockCursor(wx.CURSOR_HAND)
            self.dicho_overlay.enable(True)
        elif tool == guimodel.TOOL_SPOT:
            self.current_mode = tool
            # the only thing the view does is to indicate the mode
            self._showSpotMode(True)
        elif tool == guimodel.TOOL_NONE:
            self.current_mode = None
            self.active_overlay = None
            self.cursor = wx.STANDARD_CURSOR
            self.request_drawing_update()
        else:
            logging.warning("Unhandled tool type %s", tool)

        self.SetCursor(self.cursor)

    def _onCrossHair(self, activated):
        """ Activate or disable the display of a cross in the middle of the view
        activated = true if the cross should be displayed
        """
        if activated:
            if self._crosshair_ol is None:
                self._crosshair_ol = comp_overlay.CrossHairOverlay(self)

            if self._crosshair_ol not in self.view_overlays:
                self.view_overlays.append(self._crosshair_ol)
                self.Refresh(eraseBackground=False)
        else:
            try:
                self.view_overlays.remove(self._crosshair_ol)
                self.Refresh(eraseBackground=False)
            except ValueError:
                pass # it was already not displayed

    def _showSpotMode(self, activated=True):
        if activated:
            if self._spotmode_ol is None:
                self._spotmode_ol = comp_overlay.SpotModeOverlay(self)

            if self._spotmode_ol not in self.view_overlays:
                self.view_overlays.append(self._spotmode_ol)
                self.Refresh(eraseBackground=False)
        else:
            try:
                self.view_overlays.remove(self._spotmode_ol)
                self.Refresh(eraseBackground=False)
            except ValueError:
                pass # it was already not displayed


    # FIXME: seems like it might still be called while the Canvas has been
    # destroyed
    # => need to make sure that the object is garbage collected (= no more
    # references) once it's not used. (Or explicitly unsubscribe??)
    @ignore_dead
    def _onDebug(self, activated):
        """
        Called when GUI debug mode changes => display FPS overlay
        """
        if activated:
            if self._fps_ol not in self.view_overlays:
                self.view_overlays.append(self._fps_ol)
                self.Refresh(eraseBackground=False)
        else:
            try:
                self.view_overlays.remove(self._fps_ol)
                self.Refresh(eraseBackground=False)
            except ValueError:
                pass # it was already not displayed

    def _orderStreamsToImages(self, streams):
        """
        Create a list of each stream's image, ordered from the first one to
        be draw to the last one (topest).
        streams (list of Streams) the streams to order
        return (list of InstrumentalImage)
        """
        images = []
        for s in streams:
            if not s:
                # should not happen, but let's not completely fail on this
                logging.error("StreamTree has a None stream")
                continue

            if hasattr(s, "image"):
                iim = s.image.value
                if iim is None or iim.image is None:
                    continue

                images.append(iim)

        # Sort by size, so that the biggest picture is first drawn (no opacity)
        images.sort(
            lambda a, b: cmp(
                b.image.Height * b.image.Width * b.mpp if b else 0,
                a.image.Height * a.image.Width * a.mpp if a else 0
            )
        )

        return images

    def _convertStreamsToImages(self):
        """ Temporary function to convert the StreamTree to a list of images as
        the canvas currently expects.
        """
        streams = self.microscope_view.getStreams()
        # get the images, in order
        images = self._orderStreamsToImages(streams)

        # remove all the images (so they can be garbage collected)
        self.images = [None]

        # add the images in order
        for i, iim in enumerate(images):
            if iim is None:
                continue
            scale = iim.mpp / self.mpwu
            pos = self.physical_to_world_pos(iim.center)
            self.set_image(i, iim.image, pos, scale)

        # set merge_ratio
        self.merge_ratio = self.microscope_view.stream_tree.kwargs.get("merge", 0.5)

    def _onViewImageUpdate(self, t):
        # TODO use the real streamtree functions
        # for now we call a conversion layer
        self._convertStreamsToImages()
<<<<<<< HEAD
        if self.fitViewToNextImage:
            self.fit_view_to_content()
=======
        if self.fitViewToNextImage and filter(bool, self.Images):
            self.fitViewToContent()
>>>>>>> e234fac1
            self.fitViewToNextImage = False
        #logging.debug("Will update drawing for new image")
        wx.CallAfter(self.request_drawing_update)

    def update_drawing(self):
        # override just in order to detect when it's just finished redrawn

        # TODO: detect that the canvas is not visible, and so should no/less
<<<<<<< HEAD
        # frequently be updated?
        super(DblMicroscopeCanvas, self).update_drawing()
=======
        # frequently be updated? The difficulty is that it must be redrawn as
        # soon as it's shown again.
        super(DblMicroscopeCanvas, self).UpdateDrawing()
>>>>>>> e234fac1

        if self.microscope_view:
            self._updateThumbnail()

    @limit_invocation(2) # max 1/2 Hz
    @call_after  # needed as it accesses the DC
    @ignore_dead  # This method might get called after the canvas is destroyed
    def _updateThumbnail(self):
        # TODO: avoid doing 2 copies, by using directly the wxImage from the
        # result of the StreamTree
        # logging.debug("Updating thumbnail with size = %s", self.ClientSize)

        csize = self.ClientSize
        if (csize[0] * csize[1]) <= 0:
            return # nothing to update

        # new bitmap to copy the DC
        bitmap = wx.EmptyBitmap(*self.ClientSize)
        dc = wx.MemoryDC()
        dc.SelectObject(bitmap)

        # simplified version of on_paint()
        margin = ((self._bmp_buffer_size[0] - self.ClientSize[0]) // 2,
                  (self._bmp_buffer_size[1] - self.ClientSize[1]) // 2)

        dc.BlitPointSize((0, 0), self.ClientSize, self._dc_buffer, margin)

        # close the DC, to be sure the bitmap can be used safely
        del dc

        img = wx.ImageFromBitmap(bitmap)
        self.microscope_view.thumbnail.value = img

    def _onStagePos(self, value):
        """
        When the stage is moved: recenter the view
        value: dict with "x" and "y" entries containing meters
        """
        # this can be caused by any viewport which has requested to recenter
        # the buffer
        pos = self.physical_to_world_pos((value["x"], value["y"]))
        # skip ourself, to avoid asking the stage to move to (almost) the same
        # position
        wx.CallAfter(super(DblMicroscopeCanvas, self).recenter_buffer, pos)

    def _onViewPos(self, phy_pos):
        """
        When the view position is updated: recenter the view
        phy_pos (tuple of 2 float): X/Y in physical coordinates (m)
        """
        pos = self.physical_to_world_pos(phy_pos)
        # skip ourself, to avoid asking the stage to move to (almost) the same
        # position
        wx.CallAfter(super(DblMicroscopeCanvas, self).recenter_buffer, pos)

    def recenter_buffer(self, world_pos):
        """
        Update the position of the buffer on the world
        pos (2-tuple float): the coordinates of the center of the buffer in
                             fake units
        """
        # in case we are not attached to a view yet (shouldn't happen)
        if not self.microscope_view:
            logging.debug("recenter_buffer called without microscope view")
            super(DblMicroscopeCanvas, self).recenter_buffer(world_pos)
        else:
            self._calc_bg_offset(world_pos)
            self.requested_world_pos = world_pos
            physical_pos = self.world_to_physical_pos(world_pos)
            # This will call _onViewPos() -> recenter_buffer()
            self.microscope_view.view_pos.value = physical_pos

            self.microscope_view.moveStageToView() # will do nothing if no stage
            # stage_pos will be updated once the move is completed

    def fit_view_to_content(self, recenter=None):
        """ Adapts the MPP and center to fit to the current content

        recenter (None or boolean): If True, also recenter the view. If None, it
            will try to be clever, and only recenter if no stage is connected,
            as otherwise, it could cause an unexpected move.
        """
        if recenter is None:
            # recenter only if there is no stage attached
            recenter = not hasattr(self.microscope_view, "stage_pos")

        super(DblMicroscopeCanvas, self).fit_view_to_content(recenter=recenter)

        # this will indirectly call _onMPP(), but not have any additional effect
        if self.microscope_view:
            new_mpp = self.mpwu / self.scale
            rng_mpp = self.microscope_view.mpp.range
            new_mpp = max(rng_mpp[0], min(new_mpp, rng_mpp[1]))
            self.microscope_view.mpp.value = new_mpp

    def _onMPP(self, mpp):
        """ Called when the view.mpp is updated
        """
        self.scale = self.mpwu / mpp
        wx.CallAfter(self.request_drawing_update)

    def on_size(self, event):
        new_size = event.Size

        # Update the mpp, so that the same width is displayed
        if self._previous_size and self.microscope_view:
            hfw = self._previous_size[0] * self.microscope_view.mpp.value
            self.microscope_view.mpp.value = hfw / new_size[0]

        super(DblMicroscopeCanvas, self).on_size(event)
        self._previous_size = new_size

    @microscope_view_check
    def Zoom(self, inc, block_on_zero=False):
        """
        Zoom by the given factor
        inc (float): scale the current view by 2^inc
        block_on_zero (boolean): if True, and the zoom goes from software
          downscaling to software upscaling, it will stop at no software scaling
        ex:  # 1 => *2 ; -1 => /2; 2 => *4...
        """
        if not self.canZoom:
            return

        scale = 2.0 ** inc
        prev_mpp = self.microscope_view.mpp.value
        # Clip within the range
        mpp = prev_mpp / scale

        if block_on_zero:
            # Check for every image
            for s in self.microscope_view.stream_tree.getStreams():
                try:
                    im_mpp = s.image.value.mpp
                    # did we just passed the image mpp (=zoom zero)?
                    if ((prev_mpp < im_mpp < mpp or prev_mpp > im_mpp > mpp) and
                        abs(prev_mpp - im_mpp) > 1e-15): # for float error
                        mpp = im_mpp
                except AttributeError:
                    pass

        mpp = sorted(self.microscope_view.mpp.range + (mpp,))[1]
        self.microscope_view.mpp.value = mpp # this will call _onMPP()

    # Zoom/merge management
    def on_wheel(self, evt):
        change = evt.GetWheelRotation() / evt.GetWheelDelta()
        if evt.ShiftDown():
            change *= 0.2 # softer

        if evt.CmdDown(): # = Ctrl on Linux/Win or Cmd on Mac
            ratio = self.microscope_view.merge_ratio.value + (change * 0.1)
            # clamp
            ratio = sorted(self.microscope_view.merge_ratio.range + (ratio,))[1]
            self.microscope_view.merge_ratio.value = ratio
        else:
            self.Zoom(change, block_on_zero=evt.ShiftDown())

        super(DblMicroscopeCanvas, self).on_wheel(evt)

    @microscope_view_check
    def on_extra_axis_move(self, axis, shift):
        """
        called when the extra dimensions are modified (right drag)
        axis (int>0): the axis modified
            0 => X
            1 => Y
        shift (int): relative amount of pixel moved
            >0: toward up/right
        """

        if self.microscope_view.get_focus(axis) is not None:
            # conversion: 1 unit => 0.1 μm (so a whole screen, ~44000u, is a
            # couple of mm)
            # TODO this should be adjusted by the lens magnification:
            # the higher the magnification, the smaller is the change
            # (=> proportional ?)
            # negative == go up == closer from the sample
            val = 0.1e-6 * shift # m
            assert(abs(val) < 0.01) # a move of 1 cm is a clear sign of bug
            # logging.error("%s, %s", axis, shift)
            self.queueMoveFocus(axis, val)

    def queueMoveFocus(self, axis, shift, period=0.1):
        """ Move the focus, but at most every period, to avoid accumulating
        many slow small moves.

        axis (0|1): axis/focus number
            0 => X
            1 => Y
        shift (float): distance of the focus move
        period (second): maximum time to wait before it will be moved
        """
        # update the complete move to do
        with self._moveFocusLock:
            self._moveFocusDistance[axis] += shift
            # logging.debug(
            #         "Increasing focus mod with %s for axis %s set to %s",
            #         shift,
            #         axis,
            #         self._moveFocusDistance[axis])

        # start the timer if not yet started
        timer = [self._moveFocus0Timer, self._moveFocus1Timer][axis]
        if not timer.IsRunning():
            timer.Start(period * 1000.0, oneShot=True)

    def _moveFocus0(self):
        with self._moveFocusLock:
            shift = self._moveFocusDistance[0]
            self._moveFocusDistance[0] = 0

        if self.focus_overlay:
            self.focus_overlay.add_shift(shift, 0)
        logging.debug("Moving focus0 by %f μm", shift * 1e6)
        self.microscope_view.get_focus(0).moveRel({"z": shift})

    def _moveFocus1(self):
        with self._moveFocusLock:
            shift = self._moveFocusDistance[1]
            self._moveFocusDistance[1] = 0

        if self.focus_overlay:
            self.focus_overlay.add_shift(shift, 1)

        logging.debug("Moving focus1 by %f μm", shift * 1e6)
        self.microscope_view.get_focus(1).moveRel({"z": shift})

    def on_right_down(self, event):
        if not self.noDragNoFocus:
            # Note: Set the cursor before the super method is called.
            # There probably is a Ubuntu/wxPython related bug that
            # SetCursor does not work one CaptureMouse is called (which)
            # happens in the super method.
            if self.microscope_view:
                num_focus = self.microscope_view.get_focus_count()
                if num_focus == 1:
                    logging.debug("One focus actuator found")
                    self.SetCursor(wx.StockCursor(wx.CURSOR_SIZENS))
                elif num_focus == 2:
                    logging.debug("Two focus actuators found")
                    self.SetCursor(wx.StockCursor(wx.CURSOR_CROSS))
            if self.focus_overlay:
                self.focus_overlay.clear_shift()

            super(DblMicroscopeCanvas, self).on_right_down(event)

    def on_right_up(self, event):
        if self._rdragging:
            # Stop the timers, so there won't be any more focussing once the
            # button is released.
            for timer in [self._moveFocus0Timer, self._moveFocus1Timer]:
                if timer.IsRunning():
                    timer.Stop()
            if self.focus_overlay:
                self.focus_overlay.clear_shift()
        super(DblMicroscopeCanvas, self).on_right_up(event)

    # Y is opposite of our Y in computer (going up)
    def world_to_physical_pos(self, pos):
        """ Translate world coordinates into physical coordinates.

        Note: The y value needs to be flipped between world and physical
            coordinates.

        Note: If 'meters per world unit' (mpwu) is one, world and physical
            coordinates are the same.

        :param phy_pos: (float, float) "world" coordinates
        :return: (float, float)

        """

        phy_pos = (pos[0] * self.mpwu, -pos[1] * self.mpwu)
        return phy_pos

    def physical_to_world_pos(self, phy_pos):
        """ Translate physical coordinates into world coordinates.

        Note: The y value needs to be flipped between physical and world
            coordinates.

        Note: If 'meters per world unit' (mpwu) is one, world and physical
            coordinates are the same.

        :param phy_pos: (float, float) "physical" coordinates in m
        :return: (float, float)

        """
        world_pos = (phy_pos[0] / self.mpwu, -phy_pos[1] / self.mpwu)
        return world_pos

    def selection_to_real_size(self, start_w_pos, end_w_pos):
        w = abs(start_w_pos[0] - end_w_pos[0]) * self.mpwu
        h = abs(start_w_pos[1] - end_w_pos[1]) * self.mpwu
        return w, h

    # Hook to update the FPS value
    def _draw_merged_images(self, dc_buffer, images, mergeratio=0.5):
        fps = super(DblMicroscopeCanvas, self)._draw_merged_images(dc_buffer,
                                                         images,
                                                         mergeratio)
        self._fps_ol.set_label("%d fps" % fps)

class SecomCanvas(DblMicroscopeCanvas):

    def __init__(self, *args, **kwargs):
        super(SecomCanvas, self).__init__(*args, **kwargs)

        # TODO: once the StreamTrees can render fully, reactivate the background
        # pattern
        self.backgroundBrush = wx.SOLID


    # Special version which put the SEM images first, as with the current
    # display mechanism in the canvas, the fluorescent images must be displayed
    # together last
    def _orderStreamsToImages(self, streams):
        """
        Create a list of each stream's image, ordered from the first one to
        be draw to the last one (topest).
        streams (list of Streams) the streams to order
        return (list of InstrumentalImage)
        """
        images = []
        has_sem_image = False
        for s in streams:
            if not s:
                # should not happen, but let's not completely fail on this
                logging.error("StreamTree has a None stream")
                continue

            if not hasattr(s, "image"):
                continue

            iim = s.image.value
            if iim is None or iim.image is None:
                continue

            if isinstance(s, EM_STREAMS):
                # as last
                images.append(iim)
                # logging.debug("inserting SEM image")
                # FIXME: See the log warning
                if has_sem_image:
                    logging.warning(("Multiple SEM images are not handled "
                                     "correctly for now"))
                has_sem_image = True
            else:
                images.insert(0, iim) # as first
                # logging.debug("inserting normal image")

        return images

    def on_left_down(self, event):
        # TODO: move this to the overlay
        # If one of the Secom tools is activated...
        if self.current_mode in SECOM_MODES:
            vpos = event.GetPositionTuple()
            hover = self.active_overlay.is_hovering(vpos)

            # Clicked outside selection
            if not hover:
                self._ldragging = True
                self.active_overlay.start_selection(vpos)
                pub.sendMessage('secom.canvas.zoom.start', canvas=self)
                if not self.HasCapture():
                    self.CaptureMouse()
            # Clicked on edge
            elif hover != gui.HOVER_SELECTION:
                self._ldragging = True
                self.active_overlay.start_edit(vpos, hover)
                if not self.HasCapture():
                    self.CaptureMouse()
            # Clicked inside selection
            elif self.current_mode == MODE_SECOM_ZOOM:
                self._ldragging = True
                self.active_overlay.start_drag(vpos)
                if not self.HasCapture():
                    self.CaptureMouse()

            self.request_drawing_update()

        else:
            super(SecomCanvas, self).on_left_down(event)


    def on_left_up(self, event):
        if self.current_mode in SECOM_MODES:
            if self._ldragging:
                self._ldragging = False
                # Stop selection, edit, or drag
                self.active_overlay.stop_selection()
                if self.HasCapture():
                    self.ReleaseMouse()
            else:
                # TODO: Put actual zoom function here
                self.active_overlay.clear_selection()
                pub.sendMessage('secom.canvas.zoom.end')

            self.request_drawing_update()
        else:
            super(SecomCanvas, self).on_left_up(event)

    def on_motion(self, event):
        if self.current_mode in SECOM_MODES and self.active_overlay:
            vpos = event.GetPositionTuple()

            # TODO: Make a better, more natural between the different kinds
            # of dragging (edge vs whole selection)
            if self._ldragging:
                if self.active_overlay.dragging:
                    self.active_overlay.update_selection(vpos)
                else:
                    if self.active_overlay.edit_edge:
                        self.active_overlay.update_edit(vpos)
                    else:
                        self.active_overlay.update_drag(vpos)
                self.request_drawing_update()
                #self.draw(wx.PaintDC(self))
            else:
                hover = self.active_overlay.is_hovering(vpos)
                if hover == gui.HOVER_SELECTION:
                    self.SetCursor(wx.StockCursor(wx.CURSOR_SIZENESW)) # A closed hand!
                elif hover in (gui.HOVER_LEFT_EDGE, gui.HOVER_RIGHT_EDGE):
                    self.SetCursor(wx.StockCursor(wx.CURSOR_SIZEWE))
                elif hover in (gui.HOVER_TOP_EDGE, gui.HOVER_BOTTOM_EDGE):
                    self.SetCursor(wx.StockCursor(wx.CURSOR_SIZENS))
                else:
                    self.SetCursor(self.cursor)
        else:
            super(SecomCanvas, self).on_motion(event)

    # Capture unwanted events when a tool is active.

    def on_wheel(self, event):
        if self.current_mode not in SECOM_MODES:
            super(SecomCanvas, self).on_wheel(event)

    def on_right_down(self, event):
        # If we're currently not performing an action...
        if self.current_mode not in SECOM_MODES:
            super(SecomCanvas, self).on_right_down(event)

    def on_right_up(self, event):
        if self.current_mode not in SECOM_MODES:
            super(SecomCanvas, self).on_right_up(event)

class SparcAcquiCanvas(DblMicroscopeCanvas):
    def __init__(self, *args, **kwargs):
        super(SparcAcquiCanvas, self).__init__(*args, **kwargs)

        self._roa = None # The ROI VA of SEM CL stream, initialized on setView()
        self.roi_overlay = comp_overlay.RepetitionSelectOverlay(
                                                self, "Region of acquisition")
        self.world_overlays.append(self.roi_overlay)

    def setView(self, microscope_view, tab_data):
        """
        Set the microscope_view that this canvas is displaying/representing
        Can be called only once, at initialisation.

        :param microscope_view:(model.MicroscopeView)
        :param tab_data: (model.MicroscopyGUIData)
        """
        super(SparcAcquiCanvas, self).setView(microscope_view, tab_data)

        # Associate the ROI of the SEM CL stream to the region of acquisition
        for s in tab_data.acquisitionView.getStreams():
            if s.name.value == "SEM CL":
                self._roa = s.roi
                break
        else:
            raise KeyError("Failed to find SEM CL stream, required for the Sparc acquisition")

        # TODO: move this to the RepetitionSelectOverlay?
        self._roa.subscribe(self._onROA, init=True)

        sem = tab_data.main.ebeam
        if not sem:
            raise AttributeError("No SEM on the microscope")

        if isinstance(sem.magnification, VigilantAttributeBase):
            sem.magnification.subscribe(self._onSEMMag)

    # TODO: maybe should not be called directly, but should be a VA on the view
    # or the tab?
    def showRepetition(self, rep, style=None):
        """
        Change/display repetition on the ROA, if the ROA is displayed
        rep (None or tuple of 2 ints): if None, repetition is hidden
        style (overlay.FILL_*): type of repetition display
        """
        if rep is None:
            self.roi_overlay.fill = comp_overlay.FILL_NONE
        else:
            self.roi_overlay.fill = style
            self.roi_overlay.repetition = rep

        wx.CallAfter(self.request_drawing_update)

    def on_left_down(self, event):
        # If one of the Sparc tools is activated...
        # current_mode is set through 'toggle_select_mode', which in
        # turn if activated by a pubsub event
        if self.current_mode in SPARC_MODES:
            vpos = event.GetPositionTuple()
            hover = self.active_overlay.is_hovering(vpos)

            # Clicked outside selection
            if not hover:
                self._ldragging = True
                self.active_overlay.start_selection(vpos)
                if not self.HasCapture():
                    self.CaptureMouse()
            # Clicked on edge
            elif hover != gui.HOVER_SELECTION:
                self._ldragging = True
                self.active_overlay.start_edit(vpos, hover)
                if not self.HasCapture():
                    self.CaptureMouse()
            # Clicked inside selection
            elif self.current_mode == MODE_SPARC_SELECT:
                self._ldragging = True
                self.active_overlay.start_drag(vpos)
                if not self.HasCapture():
                    self.CaptureMouse()
            self.request_drawing_update()

        else:
            super(SparcAcquiCanvas, self).on_left_down(event)

    def on_left_up(self, event):
        if self.current_mode in SPARC_MODES:
            if self._ldragging:
                self._ldragging = False
                # Stop both selection and edit
                self.active_overlay.stop_selection()
                if self.HasCapture():
                    self.ReleaseMouse()
                self._updateROA()
                # force it to redraw the selection, even if the ROA hasn't changed
                # because the selection is clipped identically
                if self._roa:
                    self._onROA(self._roa.value)
            else:
                if self._roa:
                    self._roa.value = UNDEFINED_ROI

        else:
            super(SparcAcquiCanvas, self).on_left_up(event)

    def on_motion(self, event):
        if self.current_mode in SPARC_MODES and self.active_overlay:
            vpos = event.GetPositionTuple()

            if self._ldragging:
                if self.active_overlay.dragging:
                    self.active_overlay.update_selection(vpos)
                else:
                    if self.active_overlay.edit_edge:
                        self.active_overlay.update_edit(vpos)
                    else:
                        self.active_overlay.update_drag(vpos)
                self.request_drawing_update()
                #self.draw(wx.PaintDC(self))

            else:
                hover = self.active_overlay.is_hovering(vpos)
                if hover == gui.HOVER_SELECTION:
                    self.SetCursor(wx.StockCursor(wx.CURSOR_SIZENESW)) # A closed hand!
                elif hover in (gui.HOVER_LEFT_EDGE, gui.HOVER_RIGHT_EDGE):
                    self.SetCursor(wx.StockCursor(wx.CURSOR_SIZEWE))
                elif hover in (gui.HOVER_TOP_EDGE, gui.HOVER_BOTTOM_EDGE):
                    self.SetCursor(wx.StockCursor(wx.CURSOR_SIZENS))
                else:
                    self.SetCursor(self.cursor)

        else:
            super(SparcAcquiCanvas, self).on_motion(event)

    # Capture unwanted events when a tool is active.

    def on_wheel(self, event):
        #if self.current_mode not in SPARC_MODES:
        super(SparcAcquiCanvas, self).on_wheel(event)

    def on_right_down(self, event):
        if self.current_mode not in SPARC_MODES:
            super(SparcAcquiCanvas, self).on_right_down(event)

    def on_right_up(self, event):
        if self.current_mode not in SPARC_MODES:
            super(SparcAcquiCanvas, self).on_right_up(event)

    def _onSEMMag(self, mag):
        """
        Called when the magnification of the SEM changes
        """
        # That means the pixelSize changes, so the (relative) ROA is different
        # Either we update the ROA so that physically it stays the same, or
        # we update the selection so that the ROA stays the same. It's probably
        # that the user has forgotten to set the magnification before, so let's
        # pick solution 2.
        self._onROA(self._roa.value)

    def _getSEMRect(self):
        """
        Returns the (theoretical) scanning area of the SEM. Works even if the
        SEM has not send any image yet.
        returns (tuple of 4 floats): position in physical coordinates m (l, t, b, r)
        raises AttributeError in case no SEM is found
        """
        sem = self._tab_data_model.main.ebeam
        if not sem:
            raise AttributeError("No SEM on the microscope")

        try:
            sem_center = self.microscope_view.stage_pos.value
        except AttributeError:
            # no stage => pos is always 0,0
            sem_center = (0, 0)
        # TODO: pixelSize will be updated when the SEM magnification changes,
        # so we might want to recompute this ROA whenever pixelSize changes so
        # that it's always correct (but maybe not here in the view)
        sem_width = (sem.shape[0] * sem.pixelSize.value[0],
                     sem.shape[1] * sem.pixelSize.value[1])
        sem_rect = [sem_center[0] - sem_width[0] / 2, # left
                    sem_center[1] - sem_width[1] / 2, # top
                    sem_center[0] + sem_width[0] / 2, # right
                    sem_center[1] + sem_width[1] / 2] # bottom

        return sem_rect

    def _updateROA(self):
        """
        Update the value of the ROA in the GUI according to the roi_overlay
        """
        try:
            sem = self._tab_data_model.main.ebeam
            if not self._roa or not sem:
                raise AttributeError()
        except AttributeError:
            logging.warning("ROA is supposed to be updated, but no ROA/SEM attribute")
            return

        # Get the position of the overlay in physical coordinates
        phys_rect = self.roi_overlay.get_physical_sel()
        if phys_rect is None:
            self._roa.value = UNDEFINED_ROI
            return

        # Position of the complete SEM scan in physical coordinates
        sem_rect = self._getSEMRect()

        # Take only the intersection so that that ROA is always inside the SEM scan
        phys_rect = util.rect_intersect(phys_rect, sem_rect)
        if phys_rect is None:
            self._roa.value = UNDEFINED_ROI
            return

        # Convert the ROI into relative value compared to the SEM scan
        # In physical coordinates Y goes up, but in ROI, Y goes down => "1-"
        rel_rect = [(phys_rect[0] - sem_rect[0]) / (sem_rect[2] - sem_rect[0]),
                    1 - (phys_rect[3] - sem_rect[1]) / (sem_rect[3] - sem_rect[1]),
                    (phys_rect[2] - sem_rect[0]) / (sem_rect[2] - sem_rect[0]),
                    1 - (phys_rect[1] - sem_rect[1]) / (sem_rect[3] - sem_rect[1])]

        # and is at least one pixel big
        rel_pixel_size = (1 / sem.shape[0], 1 / sem.shape[1])
        rel_rect[2] = max(rel_rect[2], rel_rect[0] + rel_pixel_size[0])
        if rel_rect[2] > 1: # if went too far
            rel_rect[0] -= rel_rect[2] - 1
            rel_rect[2] = 1
        rel_rect[3] = max(rel_rect[3], rel_rect[1] + rel_pixel_size[1])
        if rel_rect[3] > 1:
            rel_rect[1] -= rel_rect[3] - 1
            rel_rect[3] = 1

        # Update ROA. We need to unsubscribe to be sure we don't received
        # intermediary values as ROA is modified by the stream further on, and
        # VA don't ensure the notifications are in ordered.
        self._roa.unsubscribe(self._onROA)
        self._roa.value = rel_rect
        self._roa.subscribe(self._onROA, init=True)
        # FIXME: we receive both this value and the value updated by the stream

    def _onROA(self, roi):
        """
        Called when the ROI of the SEM CL is updated (that's our region of
         acquisition).
        roi (tuple of 4 floats): top, left, bottom, right position relative to
          the SEM image
        """
        if roi == UNDEFINED_ROI:
            phys_rect = None
        else:
            # convert relative position to physical position
            try:
                sem_rect = self._getSEMRect()
            except AttributeError:
                return # no SEM => ROA is not meaningful

            # In physical coordinates Y goes up, but in ROI, Y goes down => "1-"
            phys_rect = (sem_rect[0] + roi[0] * (sem_rect[2] - sem_rect[0]),
                         sem_rect[1] + (1 - roi[3]) * (sem_rect[3] - sem_rect[1]),
                         sem_rect[0] + roi[2] * (sem_rect[2] - sem_rect[0]),
                         sem_rect[1] + (1 - roi[1]) * (sem_rect[3] - sem_rect[1]))

        self.roi_overlay.set_physical_sel(phys_rect)
        wx.CallAfter(self.request_drawing_update)

class SparcAlignCanvas(DblMicroscopeCanvas):
    """
    Special restricted version that displays the first stream always fitting
    the entire canvas.
    """

    def __init__(self, *args, **kwargs):
        super(SparcAlignCanvas, self).__init__(*args, **kwargs)
        self.canZoom = False # TODO: just let the creator do that
        self.can_drag = False
        self._ccd_mpp = None # tuple of 2 floats of m/px

    def setView(self, microscope_view, tab_data):
        DblMicroscopeCanvas.setView(self, microscope_view, tab_data)
        # find the MPP of the sensor and use it on all images
        try:
            self._ccd_mpp = self.tab_data.main.ccd.pixelSize.value #pylint: disable=E1101
        except AttributeError:
            logging.info("Failed to find CCD for Sparc mirror alignment")

    def _convertStreamsToImages(self):
        """
        Same as the overridden method, but ensures the goal image keeps the alpha
        and is displayed second. Also force the mpp to be the one of the sensor.
        """
        # remove all the images (so they can be garbage collected)
        self.images = [None]

        streams = self.microscope_view.getStreams()

        # All the images must be displayed with the same mpp (modulo the binning)
        if self._ccd_mpp:
            mpp = self._ccd_mpp[0]
        else:
            # use the most relevant mpp from an image
            for s in streams:
                if s and not isinstance(s, stream.StaticStream):
                    try:
                        mpp = s.image.mpp
                        break
                    except AttributeError:
                        pass
            else:
                mpp = 13e-6 # sensible fallback

        # order and display the images
        for s in streams:
            if not s:
                # should not happen, but let's not completely fail on this
                logging.error("StreamTree has a None stream")
                continue

            if not hasattr(s, "image"):
                continue
            iim = s.image.value
            if iim is None or iim.image is None:
                continue

            # see if image was obtained with some binning
            try:
                binning = s.raw[0].metadata[model.MD_BINNING][0]
            except (AttributeError, IndexError):
                binning = 1

            scale = mpp * binning / self.mpwu
            pos = (0, 0) # the sensor image should be centered on the sensor center

            if isinstance(s, stream.StaticStream):
                # StaticStream == goal image => add at the end
                self.set_image(len(self.images), iim.image, pos, scale, keepalpha=True)
            else:
                # add at the beginning
                self.set_image(0, iim.image, pos, scale)

        # set merge_ratio
        self.merge_ratio = self.microscope_view.stream_tree.kwargs.get("merge", 1)

        # always refit to image (for the rare case it has changed size)
        self.fit_view_to_content(recenter=True)

<<<<<<< HEAD

    def on_size(self, event):
        DblMicroscopeCanvas.on_size(self, event)
=======
    def OnSize(self, event):
        DblMicroscopeCanvas.OnSize(self, event)
>>>>>>> e234fac1

        # refit image
        self.fit_view_to_content(recenter=True)


# TODO: change name?
class ZeroDimensionalPlotCanvas(canvas.PlotCanvas):
    """ A plotable canvas with a vertical 'focus line', that shows the x and y
    values of the selected position.
    """

    def __init__(self, *args, **kwargs):

        # These attributes need to be assigned before the super constructor
        # is called, because they are used in the on_size event handler.
        self.current_y_value = None
        self.current_x_value = None
        # FIXME: This attribute should be renamed to simply `view`, but that
        # would also  require renaming the `microscope_view` attributes of the
        # other Canvas classes.
        self.microscope_view = None
        self._tab_data_model = None

        super(ZeroDimensionalPlotCanvas, self).__init__(*args, **kwargs)

        self.unit_x = None
        self.unit_y = None

        self._ldragging = False

        ## Overlays

        # List of all overlays used by this canvas
        self.overlays = []

        self.SetBackgroundColour(self.Parent.BackgroundColour)
        self.SetForegroundColour(self.Parent.ForegroundColour)

        self.closed = canvas.PLOT_CLOSE_BOTTOM
        self.plot_mode = canvas.PLOT_MODE_BAR

        self.markline_overlay = comp_overlay.MarkingLineOverlay(self)
        self.add_overlay(self.markline_overlay)

    # Event handlers

    def on_left_down(self, evt):
        self._ldragging = True
        self.drag_init_pos = evt.GetPositionTuple()

        # logging.debug("Drag started at %s", self.drag_init_pos)

        if not self.HasCapture():
            self._position_focus_line(evt)
            self.CaptureMouse()

        self.SetFocus()

        super(ZeroDimensionalPlotCanvas, self).on_left_down(evt)

    def on_left_up(self, evt):
        self._ldragging = False
        self.SetCursor(wx.STANDARD_CURSOR)
        if self.HasCapture():
            self.ReleaseMouse()

        super(ZeroDimensionalPlotCanvas, self).on_left_up(evt)

    def on_motion(self, evt):
        if self._ldragging and self.markline_overlay:
            self._position_focus_line(evt)

        super(ZeroDimensionalPlotCanvas, self).on_motion(evt)

    def on_size(self, evt):  #pylint: disable=W0222
        """ Update the position of the focus line """

        super(ZeroDimensionalPlotCanvas, self).on_size(evt)

        if None not in (self.current_x_value, self.current_y_value):
            pos = (self._val_x_to_pos_x(self.current_x_value),
                   self._val_y_to_pos_y(self.current_y_value))
            self.markline_overlay.set_position(pos)

    def _position_focus_line(self, evt):
        """ Position the focus line at the position of the given mouse event """

        if not self._data:
            return

        x, _ = evt.GetPositionTuple()
        self.current_x_value = self._pos_x_to_val_x(x)
        self.current_y_value = self._val_x_to_val_y(self.current_x_value)
        pos = (x, self._val_y_to_pos_y(self.current_y_value))

        label = "%s"  % units.readable_str(
                                    self.current_x_value,
                                    self.unit_x,
                                    3)

        # TODO: find a more elegant way to link the legend.
        if hasattr(self.Parent, 'legend_panel'):
            self.Parent.legend_panel.set_label(label, x)
            self.Parent.legend_panel.Refresh()

        #self.markline_overlay.set_label(label)
        self.markline_overlay.set_position(pos)
        self.Refresh()

    def setView(self, microscope_view, tab_data):
        """Set the microscope_view that this canvas is displaying/representing
        Can be called only once, at initialisation.

        :param microscope_view:(model.MicroscopeView)
        :param tab_data: (model.MicroscopyGUIData)
        """
        # This is a kind of kludge, see mscviewport.MicroscopeViewport for
        # details
        assert(self.microscope_view is None)

        self.microscope_view = microscope_view
        self._tab_data_model = tab_data

    @limit_invocation(0.5) # max 1/2 Hz
    @call_after  # needed as it accesses the DC
    @ignore_dead  # This method might get called after the canvas is destroyed
    def _updateThumbnail(self):
        csize = self.ClientSize
        if (csize[0] * csize[1]) <= 0:
            return # nothing to update

        # new bitmap to copy the DC
        bitmap = wx.EmptyBitmap(*self.ClientSize)
        context = wx.ClientDC(self)

        dc = wx.MemoryDC()
        dc.SelectObject(bitmap)

        dc.BlitPointSize((0, 0), self.ClientSize, context, (0, 0))

        # close the DC, to be sure the bitmap can be used safely
        del dc

        img = wx.ImageFromBitmap(bitmap)
        self.microscope_view.thumbnail.value = img


    def on_paint(self, event=None):
        wx.BufferedPaintDC(self, self._bmp_buffer)
        dc = wx.PaintDC(self)

        for o in self.overlays:
            o.Draw(dc)

        if self.microscope_view:
            self._updateThumbnail()

    def add_overlay(self, ol):
        self.overlays.append(ol)

    def get_y_value(self):
        """ Return the current y value """
        return self.current_y_value

    def set_x_unit(self, unit):
        self.unit_x = unit

    def set_y_unit(self, unit):
        self.unit_y = unit

class AngularResolvedCanvas(canvas.DraggableCanvas):
    """ Angular resolved canvas
    """

    def __init__(self, *args, **kwargs):

        super(AngularResolvedCanvas, self).__init__(*args, **kwargs)

        self.microscope_view = None
        self._tab_data_model = None
        self.can_drag = False

        # self.backgroundBrush = wx.SOLID # background is always black

        ## Overlays

        self.polar_overlay = comp_overlay.PolarOverlay(self)
        self.view_overlays.append(self.polar_overlay)
        self.active_overlay = self.polar_overlay

    # Event handlers

    def on_size(self, evt):  #pylint: disable=W0222
        """ Called when the canvas is resized """
        self.fit_view_to_content()
        super(AngularResolvedCanvas, self).on_size(evt)

    def setView(self, microscope_view, tab_data):
        """Set the microscope_view that this canvas is displaying/representing
        Can be called only once, at initialisation.

        :param microscope_view:(model.MicroscopeView)
        :param tab_data: (model.MicroscopyGUIData)
        """
        # This is a kind of kludge, see mscviewport.MicroscopeViewport for
        # details
        assert(self.microscope_view is None)

        self.microscope_view = microscope_view
        self._tab_data_model = tab_data

        # any image changes
        self.microscope_view.lastUpdate.subscribe(self._onViewImageUpdate, init=True)

    # TODO: should be simplified
    def fit_view_to_content(self, recenter=None):
        """ Adapts the MPP to fit to the current content
        recenter: never used (it's always centered)
        """
        super(AngularResolvedCanvas, self).fit_view_to_content(recenter=True)

    def _getStreamsImages(self, streams):
        """
        Create a list of each stream's image
        streams (list of Streams) the streams to order
        return (list of InstrumentalImage)
        """
        images = []
        for s in streams:
            if not s:
                # should not happen, but let's not completely fail on this
                logging.error("StreamTree has a None stream")
                continue

            if hasattr(s, "image"):
                iim = s.image.value
                if iim is None or iim.image is None:
                    continue

                images.append(iim)

        return images

    def _convertStreamsToImages(self):
        """ Temporary function to convert the StreamTree to a list of images as
        the canvas currently expects.
        """
        # Normally the view.streamtree should have only one image anyway
        streams = self.microscope_view.getStreams()
        # get the images, in order
        images = self._getStreamsImages(streams)

        # remove all the images (so they can be garbage collected)
        self.images = [None]

        # add the images in order
        for i, iim in enumerate(images):
            if iim is None:
                continue
            # image is always centered, fitting the whole canvas
            self.set_image(i, iim.image, (0, 0), 1)

    def _onViewImageUpdate(self, t):
        self._convertStreamsToImages()
        self.fit_view_to_content()
        wx.CallAfter(self.request_drawing_update)

    def update_drawing(self):
        super(AngularResolvedCanvas, self).update_drawing()

        if self.microscope_view:
            self._updateThumbnail()

    @limit_invocation(0.5) # max 1/2 Hz
    @call_after  # needed as it accesses the DC
    @ignore_dead  # This method might get called after the canvas is destroyed
    def _updateThumbnail(self):
        csize = self.ClientSize
        if (csize[0] * csize[1]) <= 0:
            return # nothing to update

        # new bitmap to copy the DC
        bitmap = wx.EmptyBitmap(*self.ClientSize)
        context = wx.ClientDC(self)

        dc = wx.MemoryDC()
        dc.SelectObject(bitmap)

        dc.BlitPointSize((0, 0), self.ClientSize, context, (0, 0))

        # close the DC, to be sure the bitmap can be used safely
        del dc

        img = wx.ImageFromBitmap(bitmap)
        self.microscope_view.thumbnail.value = img<|MERGE_RESOLUTION|>--- conflicted
+++ resolved
@@ -381,13 +381,8 @@
         # TODO use the real streamtree functions
         # for now we call a conversion layer
         self._convertStreamsToImages()
-<<<<<<< HEAD
-        if self.fitViewToNextImage:
+        if self.fitViewToNextImage and filter(bool, self.images):
             self.fit_view_to_content()
-=======
-        if self.fitViewToNextImage and filter(bool, self.Images):
-            self.fitViewToContent()
->>>>>>> e234fac1
             self.fitViewToNextImage = False
         #logging.debug("Will update drawing for new image")
         wx.CallAfter(self.request_drawing_update)
@@ -396,14 +391,9 @@
         # override just in order to detect when it's just finished redrawn
 
         # TODO: detect that the canvas is not visible, and so should no/less
-<<<<<<< HEAD
-        # frequently be updated?
-        super(DblMicroscopeCanvas, self).update_drawing()
-=======
         # frequently be updated? The difficulty is that it must be redrawn as
         # soon as it's shown again.
-        super(DblMicroscopeCanvas, self).UpdateDrawing()
->>>>>>> e234fac1
+        super(DblMicroscopeCanvas, self).update_drawing()
 
         if self.microscope_view:
             self._updateThumbnail()
@@ -1196,15 +1186,8 @@
         # always refit to image (for the rare case it has changed size)
         self.fit_view_to_content(recenter=True)
 
-<<<<<<< HEAD
-
     def on_size(self, event):
         DblMicroscopeCanvas.on_size(self, event)
-=======
-    def OnSize(self, event):
-        DblMicroscopeCanvas.OnSize(self, event)
->>>>>>> e234fac1
-
         # refit image
         self.fit_view_to_content(recenter=True)
 
